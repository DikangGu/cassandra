/*
 * Licensed to the Apache Software Foundation (ASF) under one
 * or more contributor license agreements.  See the NOTICE file
 * distributed with this work for additional information
 * regarding copyright ownership.  The ASF licenses this file
 * to you under the Apache License, Version 2.0 (the
 * "License"); you may not use this file except in compliance
 * with the License.  You may obtain a copy of the License at
 *
 *     http://www.apache.org/licenses/LICENSE-2.0
 *
 * Unless required by applicable law or agreed to in writing, software
 * distributed under the License is distributed on an "AS IS" BASIS,
 * WITHOUT WARRANTIES OR CONDITIONS OF ANY KIND, either express or implied.
 * See the License for the specific language governing permissions and
 * limitations under the License.
 */
package org.apache.cassandra.db;

import java.io.IOException;
import java.io.IOError;
import java.util.*;
import java.util.function.Supplier;

import com.google.common.annotations.VisibleForTesting;
import com.google.common.collect.Iterables;
import com.google.common.collect.PeekingIterator;

import org.slf4j.Logger;
import org.slf4j.LoggerFactory;
import org.apache.cassandra.config.CFMetaData;
import org.apache.cassandra.db.rows.*;
import org.apache.cassandra.io.util.DataInputPlus;
import org.apache.cassandra.io.util.FileDataInput;
import org.apache.cassandra.net.MessagingService;

/**
 * Helper class to deserialize Unfiltered object from disk efficiently.
 *
 * More precisely, this class is used by the low-level reader to ensure
 * we don't do more work than necessary (i.e. we don't allocate/deserialize
 * objects for things we don't care about).
 */
public abstract class UnfilteredDeserializer
{
    private static final Logger logger = LoggerFactory.getLogger(UnfilteredDeserializer.class);

    protected final CFMetaData metadata;
    protected final DataInputPlus in;
    protected final SerializationHelper helper;

    protected UnfilteredDeserializer(CFMetaData metadata,
                                     DataInputPlus in,
                                     SerializationHelper helper)
    {
        this.metadata = metadata;
        this.in = in;
        this.helper = helper;
    }

    public static UnfilteredDeserializer create(CFMetaData metadata,
                                                DataInputPlus in,
                                                SerializationHeader header,
                                                SerializationHelper helper,
                                                DeletionTime partitionDeletion,
                                                boolean readAllAsDynamic)
    {
        if (helper.version >= MessagingService.VERSION_30)
            return new CurrentDeserializer(metadata, in, header, helper);
        else
            return new OldFormatDeserializer(metadata, in, helper, partitionDeletion, readAllAsDynamic);
    }

    /**
     * Whether or not there is more atom to read.
     */
    public abstract boolean hasNext() throws IOException;

    /**
     * Compare the provided bound to the next atom to read on disk.
     *
     * This will not read/deserialize the whole atom but only what is necessary for the
     * comparison. Whenever we know what to do with this atom (read it or skip it),
     * readNext or skipNext should be called.
     */
    public abstract int compareNextTo(ClusteringBound bound) throws IOException;

    /**
     * Returns whether the next atom is a row or not.
     */
    public abstract boolean nextIsRow() throws IOException;

    /**
     * Returns whether the next atom is the static row or not.
     */
    public abstract boolean nextIsStatic() throws IOException;

    /**
     * Returns the next atom.
     */
    public abstract Unfiltered readNext() throws IOException;

    /**
     * Clears any state in this deserializer.
     */
    public abstract void clearState() throws IOException;

    /**
     * Skips the next atom.
     */
    public abstract void skipNext() throws IOException;


    /**
     * For the legacy layout deserializer, we have to deal with the fact that a row can span multiple index blocks and that
     * the call to hasNext() reads the next element upfront. We must take that into account when we check in AbstractSSTableIterator if
     * we're past the end of an index block boundary as that check expect to account for only consumed data (that is, if hasNext has
     * been called and made us cross an index boundary but neither readNext() or skipNext() as yet been called, we shouldn't consider
     * the index block boundary crossed yet).
     *
     * TODO: we don't care about this for the current file format because a row can never span multiple index blocks (further, hasNext()
     * only just basically read 2 bytes from disk in that case). So once we drop backward compatibility with pre-3.0 sstable, we should
     * remove this.
     */
    public abstract long bytesReadForUnconsumedData();

    private static class CurrentDeserializer extends UnfilteredDeserializer
    {
        private final ClusteringPrefix.Deserializer clusteringDeserializer;
        private final SerializationHeader header;

        private int nextFlags;
        private int nextExtendedFlags;
        private boolean isReady;
        private boolean isDone;

        private final Row.Builder builder;

        private CurrentDeserializer(CFMetaData metadata,
                                    DataInputPlus in,
                                    SerializationHeader header,
                                    SerializationHelper helper)
        {
            super(metadata, in, helper);
            this.header = header;
            this.clusteringDeserializer = new ClusteringPrefix.Deserializer(metadata.comparator, in, header);
            this.builder = BTreeRow.sortedBuilder();
        }

        public boolean hasNext() throws IOException
        {
            if (isReady)
                return true;

            prepareNext();
            return !isDone;
        }

        private void prepareNext() throws IOException
        {
            if (isDone)
                return;

            nextFlags = in.readUnsignedByte();
            if (UnfilteredSerializer.isEndOfPartition(nextFlags))
            {
                isDone = true;
                isReady = false;
                return;
            }

            nextExtendedFlags = UnfilteredSerializer.readExtendedFlags(in, nextFlags);

            clusteringDeserializer.prepare(nextFlags, nextExtendedFlags);
            isReady = true;
        }

        public int compareNextTo(ClusteringBound bound) throws IOException
        {
            if (!isReady)
                prepareNext();

            assert !isDone;

            return clusteringDeserializer.compareNextTo(bound);
        }

        public boolean nextIsRow() throws IOException
        {
            if (!isReady)
                prepareNext();

            return UnfilteredSerializer.kind(nextFlags) == Unfiltered.Kind.ROW;
        }

        public boolean nextIsStatic() throws IOException
        {
            // This exists only for the sake of the OldFormatDeserializer
            throw new UnsupportedOperationException();
        }

        public Unfiltered readNext() throws IOException
        {
            isReady = false;
            if (UnfilteredSerializer.kind(nextFlags) == Unfiltered.Kind.RANGE_TOMBSTONE_MARKER)
            {
                ClusteringBoundOrBoundary bound = clusteringDeserializer.deserializeNextBound();
                return UnfilteredSerializer.serializer.deserializeMarkerBody(in, header, bound);
            }
            else
            {
                builder.newRow(clusteringDeserializer.deserializeNextClustering());
                return UnfilteredSerializer.serializer.deserializeRowBody(in, header, helper, nextFlags, nextExtendedFlags, builder);
            }
        }

        public void skipNext() throws IOException
        {
            isReady = false;
            clusteringDeserializer.skipNext();
            if (UnfilteredSerializer.kind(nextFlags) == Unfiltered.Kind.RANGE_TOMBSTONE_MARKER)
            {
                UnfilteredSerializer.serializer.skipMarkerBody(in);
            }
            else
            {
                UnfilteredSerializer.serializer.skipRowBody(in);
            }
        }

        public void clearState()
        {
            isReady = false;
            isDone = false;
        }

        public long bytesReadForUnconsumedData()
        {
            // In theory, hasNext() does consume 2-3 bytes, but we don't care about this for the current file format so returning
            // 0 to mean "do nothing".
            return 0;
        }
    }

    public static class OldFormatDeserializer extends UnfilteredDeserializer
    {
        private final boolean readAllAsDynamic;
        private boolean skipStatic;

        // The next Unfiltered to return, computed by hasNext()
        private Unfiltered next;
        // A temporary storage for an unfiltered that isn't returned next but should be looked at just afterwards
        private Unfiltered saved;

        private boolean isFirst = true;

        // The Unfiltered as read from the old format input
        private final UnfilteredIterator iterator;

        // The position in the input after the last data consumption (readNext/skipNext).
        private long lastConsumedPosition;

        private OldFormatDeserializer(CFMetaData metadata,
                                      DataInputPlus in,
                                      SerializationHelper helper,
                                      DeletionTime partitionDeletion,
                                      boolean readAllAsDynamic)
        {
            super(metadata, in, helper);
            this.iterator = new UnfilteredIterator(metadata, partitionDeletion, helper, this::readAtom);
            this.readAllAsDynamic = readAllAsDynamic;
            this.lastConsumedPosition = currentPosition();
        }

        private LegacyLayout.LegacyAtom readAtom()
        {
            try
            {
                return LegacyLayout.readLegacyAtom(metadata, in, readAllAsDynamic);
            }
            catch (IOException e)
            {
                throw new IOError(e);
            }
        }

        public void setSkipStatic()
        {
            this.skipStatic = true;
        }

        private boolean isStatic(Unfiltered unfiltered)
        {
            return unfiltered.isRow() && ((Row)unfiltered).isStatic();
        }

        public boolean hasNext() throws IOException
        {
            try
            {
                while (next == null)
                {
                    if (saved == null && !iterator.hasNext())
                        return false;

                    next = saved == null ? iterator.next() : saved;
                    saved = null;

                    // The sstable iterators assume that if there is one, the static row is the first thing this deserializer will return.
                    // However, in the old format, a range tombstone with an empty start would sort before any static cell. So we should
                    // detect that case and return the static parts first if necessary.
                    if (isFirst && iterator.hasNext() && isStatic(iterator.peek()))
                    {
                        saved = next;
                        next = iterator.next();
                    }
                    isFirst = false;

                    // When reading old tables, we sometimes want to skip static data (due to how staticly defined column of compact
                    // tables are handled).
                    if (skipStatic && isStatic(next))
                        next = null;
                }
                return true;
            }
            catch (IOError e)
            {
                if (e.getCause() != null && e.getCause() instanceof IOException)
                    throw (IOException)e.getCause();
                throw e;
            }
        }

<<<<<<< HEAD
        private boolean isRow(LegacyLayout.LegacyAtom atom)
        {
            if (atom.isCell())
                return true;

            LegacyLayout.LegacyRangeTombstone tombstone = atom.asRangeTombstone();
            return tombstone.isCollectionTombstone() || tombstone.isRowDeletion(metadata);
        }

        public int compareNextTo(ClusteringBound bound) throws IOException
=======
        public int compareNextTo(Slice.Bound bound) throws IOException
>>>>>>> ab717484
        {
            if (!hasNext())
                throw new IllegalStateException();
            return metadata.comparator.compare(next.clustering(), bound);
        }

        public boolean nextIsRow() throws IOException
        {
            if (!hasNext())
                throw new IllegalStateException();
            return next.isRow();
        }

        public boolean nextIsStatic() throws IOException
        {
            return nextIsRow() && ((Row)next).isStatic();
        }

        private long currentPosition()
        {
            // We return a bogus value if the input is not file based, but check we never rely
            // on that value in that case in bytesReadForUnconsumedData
            return in instanceof FileDataInput ? ((FileDataInput)in).getFilePointer() : 0;
        }

        public Unfiltered readNext() throws IOException
        {
            if (!hasNext())
                throw new IllegalStateException();
            Unfiltered toReturn = next;
            next = null;
            lastConsumedPosition = currentPosition();
            return toReturn;
        }

        public void skipNext() throws IOException
        {
            if (!hasNext())
                throw new UnsupportedOperationException();
            next = null;
            lastConsumedPosition = currentPosition();
        }

        public long bytesReadForUnconsumedData()
        {
            if (!(in instanceof FileDataInput))
                throw new AssertionError();

            return currentPosition() - lastConsumedPosition;
        }

        public void clearState()
        {
            next = null;
            saved = null;
            iterator.clearState();
            lastConsumedPosition = currentPosition();
        }

        // Groups atoms from the input into proper Unfiltered.
        // Note: this could use guava AbstractIterator except that we want to be able to clear
        // the internal state of the iterator so it's cleaner to do it ourselves.
        @VisibleForTesting
        static class UnfilteredIterator implements PeekingIterator<Unfiltered>
        {
            private final AtomIterator atoms;
            private final LegacyLayout.CellGrouper grouper;
            private final TombstoneTracker tombstoneTracker;
            private final CFMetaData metadata;
            private final SerializationHelper helper;

            private Unfiltered next;

            UnfilteredIterator(CFMetaData metadata,
                               DeletionTime partitionDeletion,
                               SerializationHelper helper,
                               Supplier<LegacyLayout.LegacyAtom> atomReader)
            {
                this.metadata = metadata;
                this.helper = helper;
                this.grouper = new LegacyLayout.CellGrouper(metadata, helper);
                this.tombstoneTracker = new TombstoneTracker(partitionDeletion);
<<<<<<< HEAD
                this.atoms = new AtomIterator();
=======
                this.atoms = new AtomIterator(atomReader);
            }

            private boolean isRow(LegacyLayout.LegacyAtom atom)
            {
                if (atom.isCell())
                    return true;

                LegacyLayout.LegacyRangeTombstone tombstone = atom.asRangeTombstone();
                return tombstone.isCollectionTombstone() || tombstone.isRowDeletion(metadata);
>>>>>>> ab717484
            }

            public boolean hasNext()
            {
                // Note that we loop on next == null because TombstoneTracker.openNew() could return null below or the atom might be shadowed.
                while (next == null)
                {
                    if (atoms.hasNext())
                    {
                        // If a range tombstone closes strictly before the next row/RT, we need to return that close (or boundary) marker first.
                        if (tombstoneTracker.hasClosingMarkerBefore(atoms.peek()))
                        {
                            next = tombstoneTracker.popClosingMarker();
                        }
                        else
                        {
                            LegacyLayout.LegacyAtom atom = atoms.next();
                            if (!tombstoneTracker.isShadowed(atom))
                                next = isRow(atom) ? readRow(atom) : tombstoneTracker.openNew(atom.asRangeTombstone());
                        }
                    }
                    else if (tombstoneTracker.hasOpenTombstones())
                    {
                        next = tombstoneTracker.popClosingMarker();
                    }
                    else
                    {
                        return false;
                    }
                }
                return true;
            }

            private Unfiltered readRow(LegacyLayout.LegacyAtom first)
            {
                LegacyLayout.CellGrouper grouper = first.isStatic()
                                                 ? LegacyLayout.CellGrouper.staticGrouper(metadata, helper)
                                                 : this.grouper;
                grouper.reset();
                grouper.addAtom(first);
                // As long as atoms are part of the same row, consume them. Note that the call to addAtom() uses
                // atoms.peek() so that the atom is only consumed (by next) if it's part of the row (addAtom returns true)
                while (atoms.hasNext() && grouper.addAtom(atoms.peek()))
                {
                    atoms.next();
                }
                return grouper.getRow();
            }

            public Unfiltered next()
            {
                if (!hasNext())
                    throw new UnsupportedOperationException();
                Unfiltered toReturn = next;
                next = null;
                return toReturn;
            }

            public Unfiltered peek()
            {
                if (!hasNext())
                    throw new UnsupportedOperationException();
                return next;
            }

            public void clearState()
            {
                atoms.clearState();
                tombstoneTracker.clearState();
                next = null;
            }

            public void remove()
            {
                throw new UnsupportedOperationException();
            }
<<<<<<< HEAD
        }

        // Wraps the input of the deserializer to provide an iterator (and skip shadowed atoms).
        // Note: this could use guava AbstractIterator except that we want to be able to clear
        // the internal state of the iterator so it's cleaner to do it ourselves.
        private class AtomIterator implements PeekingIterator<LegacyLayout.LegacyAtom>
        {
            private boolean isDone;
            private LegacyLayout.LegacyAtom next;

            private AtomIterator()
            {
            }
=======

            // Wraps the input of the deserializer to provide an iterator (and skip shadowed atoms).
            // Note: this could use guava AbstractIterator except that we want to be able to clear
            // the internal state of the iterator so it's cleaner to do it ourselves.
            private class AtomIterator implements PeekingIterator<LegacyLayout.LegacyAtom>
            {
                private final Supplier<LegacyLayout.LegacyAtom> atomReader;
                private boolean isDone;
                private LegacyLayout.LegacyAtom next;
>>>>>>> ab717484

                private AtomIterator(Supplier<LegacyLayout.LegacyAtom> atomReader)
                {
                    this.atomReader = atomReader;
                }

                public boolean hasNext()
                {
                    if (isDone)
                        return false;

                    if (next == null)
                    {
                        next = atomReader.get();
                        if (next == null)
                        {
                            isDone = true;
                            return false;
                        }
                    }
                    return true;
                }

                public LegacyLayout.LegacyAtom next()
                {
                    if (!hasNext())
                        throw new UnsupportedOperationException();
                    LegacyLayout.LegacyAtom toReturn = next;
                    next = null;
                    return toReturn;
                }

                public LegacyLayout.LegacyAtom peek()
                {
                    if (!hasNext())
                        throw new UnsupportedOperationException();
                    return next;
                }

                public void clearState()
                {
                    this.next = null;
                    this.isDone = false;
                }

                public void remove()
                {
                    throw new UnsupportedOperationException();
                }
            }

            /**
             * Tracks which range tombstones are open when deserializing the old format.
             */
            private class TombstoneTracker
            {
                private final DeletionTime partitionDeletion;

                // Open tombstones sorted by their closing bound (i.e. first tombstone is the first to close).
                // As we only track non-fully-shadowed ranges, the first range is necessarily the currently
                // open tombstone (the one with the higher timestamp).
                private final SortedSet<LegacyLayout.LegacyRangeTombstone> openTombstones;

                public TombstoneTracker(DeletionTime partitionDeletion)
                {
                    this.partitionDeletion = partitionDeletion;
                    this.openTombstones = new TreeSet<>((rt1, rt2) -> metadata.comparator.compare(rt1.stop.bound, rt2.stop.bound));
                }

                /**
                 * Checks if the provided atom is fully shadowed by the open tombstones of this tracker (or the partition deletion).
                 */
                public boolean isShadowed(LegacyLayout.LegacyAtom atom)
                {
                    assert !hasClosingMarkerBefore(atom);
                    long timestamp = atom.isCell() ? atom.asCell().timestamp : atom.asRangeTombstone().deletionTime.markedForDeleteAt();

                    if (partitionDeletion.deletes(timestamp))
                        return true;

                    SortedSet<LegacyLayout.LegacyRangeTombstone> coveringTombstones = isRow(atom) ? openTombstones : openTombstones.tailSet(atom.asRangeTombstone());
                    return Iterables.any(coveringTombstones, tombstone -> tombstone.deletionTime.deletes(timestamp));
                }

                /**
                 * Whether the currently open marker closes stricly before the provided row/RT.
                 */
                public boolean hasClosingMarkerBefore(LegacyLayout.LegacyAtom atom)
                {
                    return !openTombstones.isEmpty()
                           && metadata.comparator.compare(openTombstones.first().stop.bound, atom.clustering()) < 0;
                }

                /**
                 * Returns the unfiltered corresponding to closing the currently open marker (and update the tracker accordingly).
                 */
                public Unfiltered popClosingMarker()
                {
                    assert !openTombstones.isEmpty();

                    Iterator<LegacyLayout.LegacyRangeTombstone> iter = openTombstones.iterator();
                    LegacyLayout.LegacyRangeTombstone first = iter.next();
                    iter.remove();

                    // If that was the last open tombstone, we just want to close it. Otherwise, we have a boundary with the
                    // next tombstone
                    if (!iter.hasNext())
                        return new RangeTombstoneBoundMarker(first.stop.bound, first.deletionTime);

                    LegacyLayout.LegacyRangeTombstone next = iter.next();
                    return RangeTombstoneBoundaryMarker.makeBoundary(false, first.stop.bound, first.stop.bound.invert(), first.deletionTime, next.deletionTime);
                }

                /**
                 * Update the tracker given the provided newly open tombstone. This return the Unfiltered corresponding to the opening
                 * of said tombstone: this can be a simple open mark, a boundary (if there was an open tombstone superseded by this new one)
                 * or even null (if the new tombstone start is supersedes by the currently open tombstone).
                 *
                 * Note that this method assume the added tombstone is not fully shadowed, i.e. that !isShadowed(tombstone). It also
                 * assumes no opened tombstone closes before that tombstone (so !hasClosingMarkerBefore(tombstone)).
                 */
                public Unfiltered openNew(LegacyLayout.LegacyRangeTombstone tombstone)
                {
                    if (openTombstones.isEmpty())
                    {
                        openTombstones.add(tombstone);
                        return new RangeTombstoneBoundMarker(tombstone.start.bound, tombstone.deletionTime);
                    }

                    // Add the new tombstone, and then check if it changes the currently open deletion or not.
                    // Note: we grab the first tombstone (which represents the currently open deletion time) before adding
                    // because add() can remove that first.
                    Iterator<LegacyLayout.LegacyRangeTombstone> iter = openTombstones.iterator();
                    LegacyLayout.LegacyRangeTombstone first = iter.next();

                    add(tombstone);

                    // If the newly opened tombstone superseds the currently open one, we have to produce a boundary to change
                    // the currently open deletion time, otherwise we have nothing to do.
                    return tombstone.deletionTime.supersedes(first.deletionTime)
                           ? RangeTombstoneBoundaryMarker.makeBoundary(false, tombstone.start.bound.invert(), tombstone.start.bound, first.deletionTime, tombstone.deletionTime)
                           : null;
                }

                /**
                 * Adds a new tombstone to openTombstones, removing anything that would be shadowed by this new tombstone.
                 */
                private void add(LegacyLayout.LegacyRangeTombstone tombstone)
                {
                    // First, remove existing tombstone that is shadowed by this tombstone.
                    Iterator<LegacyLayout.LegacyRangeTombstone> iter = openTombstones.iterator();
                    while (iter.hasNext())
                    {

                        LegacyLayout.LegacyRangeTombstone existing = iter.next();
                        // openTombstones is ordered by stop bound and the new tombstone can't be shadowing anything that
                        // stop after it.
                        if (metadata.comparator.compare(tombstone.stop.bound, existing.stop.bound) < 0)
                            break;

                        // Note that we remove an existing tombstone even if it is equal to the new one because in that case,
                        // either the existing strictly stops before the new one and we don't want it, or it stops exactly
                        // like the new one but we're going to inconditionally add the new one anyway.
                        if (!existing.deletionTime.supersedes(tombstone.deletionTime))
                            iter.remove();
                    }
                    openTombstones.add(tombstone);
                }

                public boolean hasOpenTombstones()
                {
                    return !openTombstones.isEmpty();
                }

<<<<<<< HEAD
            public boolean hasOpenTombstones()
            {
                return !openTombstones.isEmpty();
            }

            public void clearState()
            {
                openTombstones.clear();
=======
                private boolean formBoundary(LegacyLayout.LegacyRangeTombstone close, LegacyLayout.LegacyRangeTombstone open)
                {
                    return metadata.comparator.compare(close.stop.bound, open.start.bound) == 0;
                }

                public void clearState()
                {
                    openTombstones.clear();
                }
>>>>>>> ab717484
            }
        }

    }
}<|MERGE_RESOLUTION|>--- conflicted
+++ resolved
@@ -331,20 +331,7 @@
             }
         }
 
-<<<<<<< HEAD
-        private boolean isRow(LegacyLayout.LegacyAtom atom)
-        {
-            if (atom.isCell())
-                return true;
-
-            LegacyLayout.LegacyRangeTombstone tombstone = atom.asRangeTombstone();
-            return tombstone.isCollectionTombstone() || tombstone.isRowDeletion(metadata);
-        }
-
         public int compareNextTo(ClusteringBound bound) throws IOException
-=======
-        public int compareNextTo(Slice.Bound bound) throws IOException
->>>>>>> ab717484
         {
             if (!hasNext())
                 throw new IllegalStateException();
@@ -427,9 +414,6 @@
                 this.helper = helper;
                 this.grouper = new LegacyLayout.CellGrouper(metadata, helper);
                 this.tombstoneTracker = new TombstoneTracker(partitionDeletion);
-<<<<<<< HEAD
-                this.atoms = new AtomIterator();
-=======
                 this.atoms = new AtomIterator(atomReader);
             }
 
@@ -440,8 +424,8 @@
 
                 LegacyLayout.LegacyRangeTombstone tombstone = atom.asRangeTombstone();
                 return tombstone.isCollectionTombstone() || tombstone.isRowDeletion(metadata);
->>>>>>> ab717484
-            }
+            }
+
 
             public boolean hasNext()
             {
@@ -517,21 +501,6 @@
             {
                 throw new UnsupportedOperationException();
             }
-<<<<<<< HEAD
-        }
-
-        // Wraps the input of the deserializer to provide an iterator (and skip shadowed atoms).
-        // Note: this could use guava AbstractIterator except that we want to be able to clear
-        // the internal state of the iterator so it's cleaner to do it ourselves.
-        private class AtomIterator implements PeekingIterator<LegacyLayout.LegacyAtom>
-        {
-            private boolean isDone;
-            private LegacyLayout.LegacyAtom next;
-
-            private AtomIterator()
-            {
-            }
-=======
 
             // Wraps the input of the deserializer to provide an iterator (and skip shadowed atoms).
             // Note: this could use guava AbstractIterator except that we want to be able to clear
@@ -541,7 +510,6 @@
                 private final Supplier<LegacyLayout.LegacyAtom> atomReader;
                 private boolean isDone;
                 private LegacyLayout.LegacyAtom next;
->>>>>>> ab717484
 
                 private AtomIterator(Supplier<LegacyLayout.LegacyAtom> atomReader)
                 {
@@ -716,26 +684,10 @@
                     return !openTombstones.isEmpty();
                 }
 
-<<<<<<< HEAD
-            public boolean hasOpenTombstones()
-            {
-                return !openTombstones.isEmpty();
-            }
-
-            public void clearState()
-            {
-                openTombstones.clear();
-=======
-                private boolean formBoundary(LegacyLayout.LegacyRangeTombstone close, LegacyLayout.LegacyRangeTombstone open)
-                {
-                    return metadata.comparator.compare(close.stop.bound, open.start.bound) == 0;
-                }
-
                 public void clearState()
                 {
                     openTombstones.clear();
                 }
->>>>>>> ab717484
             }
         }
 
