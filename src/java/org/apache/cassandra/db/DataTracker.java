/**
 * Licensed to the Apache Software Foundation (ASF) under one
 * or more contributor license agreements.  See the NOTICE file
 * distributed with this work for additional information
 * regarding copyright ownership.  The ASF licenses this file
 * to you under the Apache License, Version 2.0 (the
 * "License"); you may not use this file except in compliance
 * with the License.  You may obtain a copy of the License at
 *
 *   http://www.apache.org/licenses/LICENSE-2.0
 *
 * Unless required by applicable law or agreed to in writing,
 * software distributed under the License is distributed on an
 * "AS IS" BASIS, WITHOUT WARRANTIES OR CONDITIONS OF ANY
 * KIND, either express or implied.  See the License for the
 * specific language governing permissions and limitations
 * under the License.
 */

package org.apache.cassandra.db;

import java.io.File;
import java.io.IOException;
import java.util.*;
import java.util.concurrent.CopyOnWriteArrayList;
import java.util.concurrent.atomic.AtomicLong;
import java.util.concurrent.atomic.AtomicReference;

import com.google.common.collect.*;
import org.slf4j.Logger;
import org.slf4j.LoggerFactory;

import org.apache.cassandra.cache.AutoSavingCache;
import org.apache.cassandra.config.DatabaseDescriptor;
import org.apache.cassandra.io.sstable.Descriptor;
import org.apache.cassandra.io.sstable.SSTableReader;
import org.apache.cassandra.notifications.INotification;
import org.apache.cassandra.notifications.INotificationConsumer;
import org.apache.cassandra.notifications.SSTableAddedNotification;
import org.apache.cassandra.notifications.SSTableListChangedNotification;
import org.apache.cassandra.service.StorageService;
import org.apache.cassandra.utils.IntervalTree.Interval;
import org.apache.cassandra.utils.IntervalTree.IntervalTree;
import org.apache.cassandra.utils.Pair;
import org.apache.cassandra.utils.WrappedRunnable;

public class DataTracker
{
    private static final Logger logger = LoggerFactory.getLogger(DataTracker.class);

    public Collection<INotificationConsumer> subscribers = new CopyOnWriteArrayList<INotificationConsumer>();

    public final ColumnFamilyStore cfstore;

    private final AtomicReference<View> view;

    // On disk live and total size
    private final AtomicLong liveSize = new AtomicLong();
    private final AtomicLong totalSize = new AtomicLong();

    public DataTracker(ColumnFamilyStore cfstore)
    {
        this.cfstore = cfstore;
        this.view = new AtomicReference<View>();
        this.init();
    }

    public Memtable getMemtable()
    {
        return view.get().memtable;
    }

    public Set<Memtable> getMemtablesPendingFlush()
    {
        return view.get().memtablesPendingFlush;
    }

    public List<SSTableReader> getSSTables()
    {
        return view.get().sstables;
    }

    public View getView()
    {
        return view.get();
    }

    /**
     * Switch the current memtable.
     * This atomically adds the current memtable to the memtables pending
     * flush and replace it with a fresh memtable.
     *
     * @return the previous current memtable (the one added to the pending
     * flush)
     */
    public Memtable switchMemtable()
    {
        // atomically change the current memtable
        Memtable newMemtable = new Memtable(cfstore);
        Memtable toFlushMemtable;
        View currentView, newView;
        do
        {
            currentView = view.get();
            toFlushMemtable = currentView.memtable;
            newView = currentView.switchMemtable(newMemtable);
        }
        while (!view.compareAndSet(currentView, newView));

        return toFlushMemtable;
    }

    /**
     * Renew the current memtable without putting the old one for a flush.
     * Used when we flush but a memtable is clean (in which case we must
     * change it because it was frozen).
     */
    public void renewMemtable()
    {
        Memtable newMemtable = new Memtable(cfstore);
        View currentView, newView;
        do
        {
            currentView = view.get();
            newView = currentView.renewMemtable(newMemtable);
        }
        while (!view.compareAndSet(currentView, newView));
    }

    public void replaceFlushed(Memtable memtable, SSTableReader sstable)
    {
        if (!cfstore.isValid())
        {
            View currentView, newView;
            do
            {
                currentView = view.get();
                newView = currentView.replaceFlushed(memtable, sstable).replace(Arrays.asList(sstable), Collections.<SSTableReader>emptyList());
            }
            while (!view.compareAndSet(currentView, newView));
            return;
        }

        View currentView, newView;
        do
        {
            currentView = view.get();
            newView = currentView.replaceFlushed(memtable, sstable);
        }
        while (!view.compareAndSet(currentView, newView));

        addNewSSTablesSize(Arrays.asList(sstable));
        cfstore.updateCacheSizes();

        notifyAdded(sstable);
        incrementallyBackup(sstable);
    }

    public void incrementallyBackup(final SSTableReader sstable)
    {
        if (!DatabaseDescriptor.incrementalBackupsEnabled())
            return;

        Runnable runnable = new WrappedRunnable()
        {
            protected void runMayThrow() throws Exception
            {
                File keyspaceDir = new File(sstable.getFilename()).getParentFile();
                File backupsDir = new File(keyspaceDir, "backups");
                if (!backupsDir.exists() && !backupsDir.mkdirs())
                    throw new IOException("Unable to create " + backupsDir);
                sstable.createLinks(backupsDir.getCanonicalPath());
            }
        };
        StorageService.tasks.execute(runnable);
    }

    /**
     * @return A subset of the given active sstables that have been marked compacting,
     * or null if the thresholds cannot be met: files that are marked compacting must
     * later be unmarked using unmarkCompacting.
     *
     * Note that we could acquire references on the marked sstables and release them in
     * unmarkCompacting, but since we will never call markCompacted on a sstable marked
     * as compacting (unless there is a serious bug), we can skip this.
     */
    public Set<SSTableReader> markCompacting(Collection<SSTableReader> tomark, int min, int max)
    {
        if (max < min || max < 1)
            return null;
        if (tomark == null || tomark.isEmpty())
            return null;

        View currentView, newView;
        Set<SSTableReader> subset = null;
        // order preserving set copy of the input
        Set<SSTableReader> remaining = new LinkedHashSet<SSTableReader>(tomark);
        do
        {
            currentView = view.get();

            // find the subset that is active and not already compacting
            remaining.removeAll(currentView.compacting);
            remaining.retainAll(currentView.sstables);
            if (remaining.size() < min)
                // cannot meet the min threshold
                return null;

            // cap the newly compacting items into a subset set
            subset = new HashSet<SSTableReader>();
            Iterator<SSTableReader> iter = remaining.iterator();
            for (int added = 0; added < max && iter.hasNext(); added++)
                subset.add(iter.next());

            newView = currentView.markCompacting(subset);
        }
        while (!view.compareAndSet(currentView, newView));
        return subset;
    }

    /**
     * Removes files from compacting status: this is different from 'markCompacted'
     * because it should be run regardless of whether a compaction succeeded.
     */
    public void unmarkCompacting(Collection<SSTableReader> unmark)
    {
        if (!cfstore.isValid())
        {
            // We don't know if the original compaction suceeded or failed, which makes it difficult to know
            // if the sstable reference has already been released.
            // A "good enough" approach is to mark the sstables involved compacted, which if compaction succeeded
            // is harmlessly redundant, and if it failed ensures that at least the sstable will get deleted on restart.
            for (SSTableReader sstable : unmark)
                sstable.markCompacted();
        }

        View currentView, newView;
        do
        {
            currentView = view.get();
            newView = currentView.unmarkCompacting(unmark);
        }
        while (!view.compareAndSet(currentView, newView));
    }

    public void markCompacted(Collection<SSTableReader> sstables)
    {
        replace(sstables, Collections.<SSTableReader>emptyList());
    }

    public void replaceCompactedSSTables(Collection<SSTableReader> sstables, Iterable<SSTableReader> replacements)
    {
        replace(sstables, replacements);
    }

    public void addSSTables(Collection<SSTableReader> sstables)
    {
        replace(Collections.<SSTableReader>emptyList(), sstables);
    }

    public void addStreamedSSTable(SSTableReader sstable)
    {
        addSSTables(Arrays.asList(sstable));
        incrementallyBackup(sstable);
        notifyAdded(sstable);
    }

    /**
     * removes all sstables that are not busy compacting.
     */
    public void unreferenceSSTables()
    {
        Set<SSTableReader> notCompacting;

        View currentView, newView;
        do
        {
            currentView = view.get();
            notCompacting = Sets.difference(ImmutableSet.copyOf(currentView.sstables), currentView.compacting);
            newView = currentView.replace(notCompacting, Collections.<SSTableReader>emptySet());
        }
        while (!view.compareAndSet(currentView, newView));

        postReplace(notCompacting, Collections.<SSTableReader>emptySet());
    }

    /** (Re)initializes the tracker, purging all references. */
    void init()
    {
        view.set(new View(new Memtable(cfstore),
                          Collections.<Memtable>emptySet(),
                          Collections.<SSTableReader>emptyList(),
                          Collections.<SSTableReader>emptySet(),
                          new IntervalTree()));
    }

    private void replace(Collection<SSTableReader> oldSSTables, Iterable<SSTableReader> replacements)
    {
        if (!cfstore.isValid())
        {
            removeOldSSTablesSize(replacements);
            replacements = Collections.emptyList();
        }

        View currentView, newView;
        do
        {
            currentView = view.get();
            newView = currentView.replace(oldSSTables, replacements);
        }
        while (!view.compareAndSet(currentView, newView));

        postReplace(oldSSTables, replacements);
    }

    private void postReplace(Collection<SSTableReader> oldSSTables, Iterable<SSTableReader> replacements)
    {
        addNewSSTablesSize(replacements);
        removeOldSSTablesSize(oldSSTables);

        notifySSTablesChanged(replacements, oldSSTables);
        cfstore.updateCacheSizes();
    }

    private void addNewSSTablesSize(Iterable<SSTableReader> newSSTables)
    {
        for (SSTableReader sstable : newSSTables)
        {
            assert sstable.getKeySamples() != null;
            if (logger.isDebugEnabled())
                logger.debug(String.format("adding %s to list of files tracked for %s.%s",
                            sstable.descriptor, cfstore.table.name, cfstore.getColumnFamilyName()));
            long size = sstable.bytesOnDisk();
            liveSize.addAndGet(size);
            totalSize.addAndGet(size);
            sstable.setTrackedBy(this);
        }
    }

    private void removeOldSSTablesSize(Iterable<SSTableReader> oldSSTables)
    {
        for (SSTableReader sstable : oldSSTables)
        {
            if (logger.isDebugEnabled())
                logger.debug(String.format("removing %s from list of files tracked for %s.%s",
                            sstable.descriptor, cfstore.table.name, cfstore.getColumnFamilyName()));
<<<<<<< HEAD
            boolean firstToCompact = sstable.markCompacted();
            assert firstToCompact : sstable + " was already marked compacted";

=======
            liveSize.addAndGet(-sstable.bytesOnDisk());
            sstable.markCompacted();
>>>>>>> 3a2bdffe
            sstable.releaseReference();
        }
    }

    public AutoSavingCache<Pair<Descriptor,DecoratedKey>,Long> getKeyCache()
    {
        return cfstore.getKeyCache();
    }

    public long getLiveSize()
    {
        return liveSize.get();
    }

    public long getTotalSize()
    {
        return totalSize.get();
    }

    public void spaceReclaimed(long size)
    {
        totalSize.addAndGet(-size);
    }

    public long estimatedKeys()
    {
        long n = 0;
        for (SSTableReader sstable : getSSTables())
        {
            n += sstable.estimatedKeys();
        }
        return n;
    }

    public long[] getEstimatedRowSizeHistogram()
    {
        long[] histogram = new long[90];

        for (SSTableReader sstable : getSSTables())
        {
            long[] rowSize = sstable.getEstimatedRowSize().getBuckets(false);

            for (int i = 0; i < histogram.length; i++)
                histogram[i] += rowSize[i];
        }

        return histogram;
    }

    public long[] getEstimatedColumnCountHistogram()
    {
        long[] histogram = new long[90];

        for (SSTableReader sstable : getSSTables())
        {
            long[] columnSize = sstable.getEstimatedColumnCount().getBuckets(false);

            for (int i = 0; i < histogram.length; i++)
                histogram[i] += columnSize[i];
        }

        return histogram;
    }

    public double getCompressionRatio()
    {
        double sum = 0;
        int total = 0;
        for (SSTableReader sstable : getSSTables())
        {
            if (sstable.getCompressionRatio() != Double.MIN_VALUE)
            {
                sum += sstable.getCompressionRatio();
                total++;
            }
        }
        return total != 0 ? (double)sum/total: 0;
    }

    public long getMinRowSize()
    {
        long min = 0;
        for (SSTableReader sstable : getSSTables())
        {
            if (min == 0 || sstable.getEstimatedRowSize().min() < min)
                min = sstable.getEstimatedRowSize().min();
        }
        return min;
    }

    public long getMaxRowSize()
    {
        long max = 0;
        for (SSTableReader sstable : getSSTables())
        {
            if (sstable.getEstimatedRowSize().max() > max)
                max = sstable.getEstimatedRowSize().max();
        }
        return max;
    }

    public long getMeanRowSize()
    {
        long sum = 0;
        long count = 0;
        for (SSTableReader sstable : getSSTables())
        {
            sum += sstable.getEstimatedRowSize().mean();
            count++;
        }
        return count > 0 ? sum / count : 0;
    }

    public int getMeanColumns()
    {
        long sum = 0;
        int count = 0;
        for (SSTableReader sstable : getSSTables())
        {
            sum += sstable.getEstimatedColumnCount().mean();
            count++;
        }
        return count > 0 ? (int) (sum / count) : 0;
    }

    public long getBloomFilterFalsePositives()
    {
        long count = 0L;
        for (SSTableReader sstable: getSSTables())
        {
            count += sstable.getBloomFilterFalsePositiveCount();
        }
        return count;
    }

    public long getRecentBloomFilterFalsePositives()
    {
        long count = 0L;
        for (SSTableReader sstable: getSSTables())
        {
            count += sstable.getRecentBloomFilterFalsePositiveCount();
        }
        return count;
    }

    public double getBloomFilterFalseRatio()
    {
        long falseCount = 0L;
        long trueCount = 0L;
        for (SSTableReader sstable: getSSTables())
        {
            falseCount += sstable.getBloomFilterFalsePositiveCount();
            trueCount += sstable.getBloomFilterTruePositiveCount();
        }
        if (falseCount == 0L && trueCount == 0L)
            return 0d;
        return (double) falseCount / (trueCount + falseCount);
    }

    public double getRecentBloomFilterFalseRatio()
    {
        long falseCount = 0L;
        long trueCount = 0L;
        for (SSTableReader sstable: getSSTables())
        {
            falseCount += sstable.getRecentBloomFilterFalsePositiveCount();
            trueCount += sstable.getRecentBloomFilterTruePositiveCount();
        }
        if (falseCount == 0L && trueCount == 0L)
            return 0d;
        return (double) falseCount / (trueCount + falseCount);
    }

    public void notifySSTablesChanged(Iterable<SSTableReader> added, Iterable<SSTableReader> removed)
    {
        for (INotificationConsumer subscriber : subscribers)
        {
            INotification notification = new SSTableListChangedNotification(added, removed);
            subscriber.handleNotification(notification, this);
        }
    }

    public void notifyAdded(SSTableReader added)
    {
        for (INotificationConsumer subscriber : subscribers)
        {
            INotification notification = new SSTableAddedNotification(added);
            subscriber.handleNotification(notification, this);
        }
    }

    public void subscribe(INotificationConsumer consumer)
    {
        subscribers.add(consumer);
    }

    public void unsubscribe(INotificationConsumer consumer)
    {
        boolean found = subscribers.remove(consumer);
        assert found : consumer + " not subscribed";
    }

    /**
     * An immutable structure holding the current memtable, the memtables pending
     * flush, the sstables for a column family, and the sstables that are active
     * in compaction (a subset of the sstables).
     */
    static class View
    {
        public final Memtable memtable;
        public final Set<Memtable> memtablesPendingFlush;
        public final Set<SSTableReader> compacting;
        // We can't use a SortedSet here because "the ordering maintained by a sorted set (whether or not an
        // explicit comparator is provided) must be <i>consistent with equals</i>."  In particular,
        // ImmutableSortedSet will ignore any objects that compare equally with an existing Set member.
        // Obviously, dropping sstables whose max column timestamp happens to be equal to another's
        // is not acceptable for us.  So, we use a List instead.
        public final List<SSTableReader> sstables;
        public final IntervalTree<SSTableReader> intervalTree;

        View(Memtable memtable, Set<Memtable> pendingFlush, List<SSTableReader> sstables, Set<SSTableReader> compacting, IntervalTree<SSTableReader> intervalTree)
        {
            this.memtable = memtable;
            this.memtablesPendingFlush = pendingFlush;
            this.sstables = sstables;
            this.compacting = compacting;
            this.intervalTree = intervalTree;
        }

        private IntervalTree buildIntervalTree(List<SSTableReader> sstables)
        {
            List<Interval> intervals = new ArrayList<Interval>(sstables.size());
            for (SSTableReader sstable : sstables)
                intervals.add(new Interval<SSTableReader>(sstable.first, sstable.last, sstable));
            return new IntervalTree<SSTableReader>(intervals);
        }

        public View switchMemtable(Memtable newMemtable)
        {
            Set<Memtable> newPending = ImmutableSet.<Memtable>builder().addAll(memtablesPendingFlush).add(memtable).build();
            return new View(newMemtable, newPending, sstables, compacting, intervalTree);
        }

        public View renewMemtable(Memtable newMemtable)
        {
            return new View(newMemtable, memtablesPendingFlush, sstables, compacting, intervalTree);
        }

        public View replaceFlushed(Memtable flushedMemtable, SSTableReader newSSTable)
        {
            Set<Memtable> newPending = ImmutableSet.copyOf(Sets.difference(memtablesPendingFlush, Collections.singleton(flushedMemtable)));
            List<SSTableReader> newSSTables = newSSTables(newSSTable);
            IntervalTree intervalTree = buildIntervalTree(newSSTables);
            return new View(memtable, newPending, Collections.unmodifiableList(newSSTables), compacting, intervalTree);
        }

        public View replace(Collection<SSTableReader> oldSSTables, Iterable<SSTableReader> replacements)
        {
            List<SSTableReader> newSSTables = newSSTables(oldSSTables, replacements);
            IntervalTree intervalTree = buildIntervalTree(newSSTables);
            return new View(memtable, memtablesPendingFlush, Collections.unmodifiableList(newSSTables), compacting, intervalTree);
        }

        public View markCompacting(Collection<SSTableReader> tomark)
        {
            Set<SSTableReader> compactingNew = ImmutableSet.<SSTableReader>builder().addAll(compacting).addAll(tomark).build();
            return new View(memtable, memtablesPendingFlush, sstables, compactingNew, intervalTree);
        }

        public View unmarkCompacting(Collection<SSTableReader> tounmark)
        {
            Set<SSTableReader> compactingNew = ImmutableSet.copyOf(Sets.difference(compacting, ImmutableSet.copyOf(tounmark)));
            return new View(memtable, memtablesPendingFlush, sstables, compactingNew, intervalTree);
        }

        private List<SSTableReader> newSSTables(SSTableReader newSSTable)
        {
            // not performance-sensitive, don't obsess over doing a selection merge here
            return newSSTables(Collections.<SSTableReader>emptyList(), Collections.singletonList(newSSTable));
        }

        private List<SSTableReader> newSSTables(Collection<SSTableReader> oldSSTables, Iterable<SSTableReader> replacements)
        {
            ImmutableSet<SSTableReader> oldSet = ImmutableSet.copyOf(oldSSTables);
            int newSSTablesSize = sstables.size() - oldSSTables.size() + Iterables.size(replacements);
            assert newSSTablesSize >= Iterables.size(replacements) : String.format("Incoherent new size %d replacing %s by %s in %s", newSSTablesSize, oldSSTables, replacements, this);
            List<SSTableReader> newSSTables = new ArrayList<SSTableReader>(newSSTablesSize);
            for (SSTableReader sstable : sstables)
            {
                if (!oldSet.contains(sstable))
                    newSSTables.add(sstable);
            }
            Iterables.addAll(newSSTables, replacements);
            assert newSSTables.size() == newSSTablesSize : String.format("Expecting new size of %d, got %d while replacing %s by %s in %s", newSSTablesSize, newSSTables.size(), oldSSTables, replacements, this);
            return newSSTables;
        }

        @Override
        public String toString()
        {
            return String.format("View(pending_count=%d, sstables=%s, compacting=%s)", memtablesPendingFlush.size(), sstables, compacting);
        }
    }
}<|MERGE_RESOLUTION|>--- conflicted
+++ resolved
@@ -344,14 +344,9 @@
             if (logger.isDebugEnabled())
                 logger.debug(String.format("removing %s from list of files tracked for %s.%s",
                             sstable.descriptor, cfstore.table.name, cfstore.getColumnFamilyName()));
-<<<<<<< HEAD
+            liveSize.addAndGet(-sstable.bytesOnDisk());
             boolean firstToCompact = sstable.markCompacted();
             assert firstToCompact : sstable + " was already marked compacted";
-
-=======
-            liveSize.addAndGet(-sstable.bytesOnDisk());
-            sstable.markCompacted();
->>>>>>> 3a2bdffe
             sstable.releaseReference();
         }
     }
