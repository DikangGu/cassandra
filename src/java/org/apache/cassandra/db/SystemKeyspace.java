/*
 * Licensed to the Apache Software Foundation (ASF) under one
 * or more contributor license agreements.  See the NOTICE file
 * distributed with this work for additional information
 * regarding copyright ownership.  The ASF licenses this file
 * to you under the Apache License, Version 2.0 (the
 * "License"); you may not use this file except in compliance
 * with the License.  You may obtain a copy of the License at
 *
 *     http://www.apache.org/licenses/LICENSE-2.0
 *
 * Unless required by applicable law or agreed to in writing, software
 * distributed under the License is distributed on an "AS IS" BASIS,
 * WITHOUT WARRANTIES OR CONDITIONS OF ANY KIND, either express or implied.
 * See the License for the specific language governing permissions and
 * limitations under the License.
 */
package org.apache.cassandra.db;

import java.io.File;
import java.io.IOError;
import java.io.IOException;
import java.net.InetAddress;
import java.nio.ByteBuffer;
import java.util.*;
import java.util.concurrent.TimeUnit;
import java.util.stream.Collectors;
import java.util.stream.StreamSupport;
import javax.management.openmbean.OpenDataException;
import javax.management.openmbean.TabularData;

import com.google.common.collect.HashMultimap;
import com.google.common.collect.ImmutableMap;
import com.google.common.collect.ImmutableSet;
import com.google.common.collect.SetMultimap;
import com.google.common.collect.Sets;
import com.google.common.io.ByteStreams;
import com.google.common.util.concurrent.ListenableFuture;
import org.slf4j.Logger;
import org.slf4j.LoggerFactory;

<<<<<<< HEAD
=======
import com.google.common.util.concurrent.Futures;

import org.apache.cassandra.config.CFMetaData;
>>>>>>> 02e9ddfa
import org.apache.cassandra.config.DatabaseDescriptor;
import org.apache.cassandra.cql3.QueryProcessor;
import org.apache.cassandra.cql3.UntypedResultSet;
import org.apache.cassandra.cql3.functions.*;
import org.apache.cassandra.cql3.statements.CreateTableStatement;
import org.apache.cassandra.db.commitlog.CommitLogPosition;
import org.apache.cassandra.db.compaction.CompactionHistoryTabularData;
import org.apache.cassandra.db.marshal.*;
import org.apache.cassandra.db.partitions.PartitionUpdate;
import org.apache.cassandra.db.rows.Rows;
import org.apache.cassandra.dht.*;
import org.apache.cassandra.exceptions.ConfigurationException;
import org.apache.cassandra.io.util.*;
import org.apache.cassandra.locator.IEndpointSnitch;
import org.apache.cassandra.locator.InetAddressAndPort;
import org.apache.cassandra.metrics.RestorableMeter;
import org.apache.cassandra.net.MessagingService;
import org.apache.cassandra.schema.*;
import org.apache.cassandra.schema.SchemaConstants;
import org.apache.cassandra.service.StorageService;
import org.apache.cassandra.service.paxos.Commit;
import org.apache.cassandra.service.paxos.PaxosState;
import org.apache.cassandra.streaming.StreamOperation;
import org.apache.cassandra.transport.ProtocolVersion;
import org.apache.cassandra.utils.*;

import static java.lang.String.format;
import static java.util.Collections.emptyMap;
import static java.util.Collections.singletonMap;

import static org.apache.cassandra.cql3.QueryProcessor.executeInternal;
import static org.apache.cassandra.cql3.QueryProcessor.executeOnceInternal;

public final class SystemKeyspace
{
    private SystemKeyspace()
    {
    }

    private static final Logger logger = LoggerFactory.getLogger(SystemKeyspace.class);

    // Used to indicate that there was a previous version written to the legacy (pre 1.2)
    // system.Versions table, but that we cannot read it. Suffice to say, any upgrade should
    // proceed through 1.2.x before upgrading to the current version.
    public static final CassandraVersion UNREADABLE_VERSION = new CassandraVersion("0.0.0-unknown");

    // Used to indicate that no previous version information was found. When encountered, we assume that
    // Cassandra was not previously installed and we're in the process of starting a fresh node.
    public static final CassandraVersion NULL_VERSION = new CassandraVersion("0.0.0-absent");

    public static final String BATCHES = "batches";
    public static final String PAXOS = "paxos";
    public static final String BUILT_INDEXES = "IndexInfo";
    public static final String LOCAL = "local";
    public static final String PEERS_V2 = "peers_v2";
    public static final String PEER_EVENTS_V2 = "peer_events_v2";
    public static final String RANGE_XFERS = "range_xfers";
    public static final String COMPACTION_HISTORY = "compaction_history";
    public static final String SSTABLE_ACTIVITY = "sstable_activity";
    public static final String SIZE_ESTIMATES = "size_estimates";
    public static final String AVAILABLE_RANGES = "available_ranges";
    public static final String TRANSFERRED_RANGES = "transferred_ranges";
    public static final String TRANSFERRED_RANGES_V2 = "transferred_ranges_v2";
    public static final String VIEW_BUILDS_IN_PROGRESS = "view_builds_in_progress";
    public static final String BUILT_VIEWS = "built_views";
    public static final String PREPARED_STATEMENTS = "prepared_statements";
    public static final String REPAIRS = "repairs";

    @Deprecated public static final String LEGACY_PEERS = "peers";
    @Deprecated public static final String LEGACY_PEER_EVENTS = "peer_events";
    @Deprecated public static final String LEGACY_TRANSFERRED_RANGES = "transferred_ranges";

    public static final TableMetadata Batches =
        parse(BATCHES,
                "batches awaiting replay",
                "CREATE TABLE %s ("
                + "id timeuuid,"
                + "mutations list<blob>,"
                + "version int,"
                + "PRIMARY KEY ((id)))")
                .partitioner(new LocalPartitioner(TimeUUIDType.instance))
                .compaction(CompactionParams.scts(singletonMap("min_threshold", "2")))
                .build();

    private static final TableMetadata Paxos =
        parse(PAXOS,
                "in-progress paxos proposals",
                "CREATE TABLE %s ("
                + "row_key blob,"
                + "cf_id UUID,"
                + "in_progress_ballot timeuuid,"
                + "most_recent_commit blob,"
                + "most_recent_commit_at timeuuid,"
                + "most_recent_commit_version int,"
                + "proposal blob,"
                + "proposal_ballot timeuuid,"
                + "proposal_version int,"
                + "PRIMARY KEY ((row_key), cf_id))")
                .compaction(CompactionParams.lcs(emptyMap()))
                .build();

    private static final TableMetadata BuiltIndexes =
        parse(BUILT_INDEXES,
              "built column indexes",
              "CREATE TABLE \"%s\" ("
              + "table_name text," // table_name here is the name of the keyspace - don't be fooled
              + "index_name text,"
              + "value blob," // Table used to be compact in previous versions
              + "PRIMARY KEY ((table_name), index_name)) ")
              .build();

    private static final TableMetadata Local =
        parse(LOCAL,
                "information about the local node",
                "CREATE TABLE %s ("
                + "key text,"
                + "bootstrapped text,"
                + "broadcast_address inet,"
                + "broadcast_port int,"
                + "cluster_name text,"
                + "cql_version text,"
                + "data_center text,"
                + "gossip_generation int,"
                + "host_id uuid,"
                + "listen_address inet,"
                + "listen_port int,"
                + "native_protocol_version text,"
                + "partitioner text,"
                + "rack text,"
                + "release_version text,"
                + "rpc_address inet,"
                + "rpc_port int,"
                + "schema_version uuid,"
                + "tokens set<varchar>,"
                + "truncated_at map<uuid, blob>,"
                + "PRIMARY KEY ((key)))"
                ).recordDeprecatedSystemColumn("thrift_version", UTF8Type.instance)
                .build();

    private static final TableMetadata PeersV2 =
        parse(PEERS_V2,
                "information about known peers in the cluster",
                "CREATE TABLE %s ("
                + "peer inet,"
                + "peer_port int,"
                + "data_center text,"
                + "host_id uuid,"
                + "preferred_ip inet,"
                + "preferred_port int,"
                + "rack text,"
                + "release_version text,"
                + "native_address inet,"
                + "native_port int,"
                + "schema_version uuid,"
                + "tokens set<varchar>,"
                + "PRIMARY KEY ((peer), peer_port))")
                .build();

    private static final TableMetadata PeerEventsV2 =
        parse(PEER_EVENTS_V2,
                "events related to peers",
                "CREATE TABLE %s ("
                + "peer inet,"
                + "peer_port int,"
                + "hints_dropped map<uuid, int>,"
                + "PRIMARY KEY ((peer), peer_port))")
                .build();

    private static final TableMetadata RangeXfers =
        parse(RANGE_XFERS,
                "ranges requested for transfer",
                "CREATE TABLE %s ("
                + "token_bytes blob,"
                + "requested_at timestamp,"
                + "PRIMARY KEY ((token_bytes)))")
                .build();

    private static final TableMetadata CompactionHistory =
        parse(COMPACTION_HISTORY,
                "week-long compaction history",
                "CREATE TABLE %s ("
                + "id uuid,"
                + "bytes_in bigint,"
                + "bytes_out bigint,"
                + "columnfamily_name text,"
                + "compacted_at timestamp,"
                + "keyspace_name text,"
                + "rows_merged map<int, bigint>,"
                + "PRIMARY KEY ((id)))")
                .defaultTimeToLive((int) TimeUnit.DAYS.toSeconds(7))
                .build();

    private static final TableMetadata SSTableActivity =
        parse(SSTABLE_ACTIVITY,
                "historic sstable read rates",
                "CREATE TABLE %s ("
                + "keyspace_name text,"
                + "columnfamily_name text,"
                + "generation int,"
                + "rate_120m double,"
                + "rate_15m double,"
                + "PRIMARY KEY ((keyspace_name, columnfamily_name, generation)))")
                .build();

    private static final TableMetadata SizeEstimates =
        parse(SIZE_ESTIMATES,
                "per-table primary range size estimates",
                "CREATE TABLE %s ("
                + "keyspace_name text,"
                + "table_name text,"
                + "range_start text,"
                + "range_end text,"
                + "mean_partition_size bigint,"
                + "partitions_count bigint,"
                + "PRIMARY KEY ((keyspace_name), table_name, range_start, range_end))")
                .build();

    private static final TableMetadata AvailableRanges =
        parse(AVAILABLE_RANGES,
                "available keyspace/ranges during bootstrap/replace that are ready to be served",
                "CREATE TABLE %s ("
                + "keyspace_name text,"
                + "ranges set<blob>,"
                + "PRIMARY KEY ((keyspace_name)))")
                .build();

    private static final TableMetadata TransferredRangesV2 =
        parse(TRANSFERRED_RANGES_V2,
                "record of transferred ranges for streaming operation",
                "CREATE TABLE %s ("
                + "operation text,"
                + "peer inet,"
                + "peer_port int,"
                + "keyspace_name text,"
                + "ranges set<blob>,"
                + "PRIMARY KEY ((operation, keyspace_name), peer, peer_port))")
                .build();

    private static final TableMetadata ViewBuildsInProgress =
        parse(VIEW_BUILDS_IN_PROGRESS,
              "views builds current progress",
              "CREATE TABLE %s ("
              + "keyspace_name text,"
              + "view_name text,"
              + "start_token varchar,"
              + "end_token varchar,"
              + "last_token varchar,"
              + "keys_built bigint,"
              + "PRIMARY KEY ((keyspace_name), view_name, start_token, end_token))")
              .build();

    private static final TableMetadata BuiltViews =
        parse(BUILT_VIEWS,
                "built views",
                "CREATE TABLE %s ("
                + "keyspace_name text,"
                + "view_name text,"
                + "status_replicated boolean,"
                + "PRIMARY KEY ((keyspace_name), view_name))")
                .build();

    private static final TableMetadata PreparedStatements =
        parse(PREPARED_STATEMENTS,
                "prepared statements",
                "CREATE TABLE %s ("
                + "prepared_id blob,"
                + "logged_keyspace text,"
                + "query_string text,"
                + "PRIMARY KEY ((prepared_id)))")
                .build();

    private static final TableMetadata Repairs =
        parse(REPAIRS,
          "repairs",
          "CREATE TABLE %s ("
          + "parent_id timeuuid, "
          + "started_at timestamp, "
          + "last_update timestamp, "
          + "repaired_at timestamp, "
          + "state int, "
          + "coordinator inet, "
          + "coordinator_port int,"
          + "participants set<inet>,"
          + "participants_wp set<text>,"
          + "ranges set<blob>, "
          + "cfids set<uuid>, "
          + "PRIMARY KEY (parent_id))").build();

    @Deprecated
    private static final TableMetadata LegacyPeers =
        parse(LEGACY_PEERS,
            "information about known peers in the cluster",
            "CREATE TABLE %s ("
            + "peer inet,"
            + "data_center text,"
            + "host_id uuid,"
            + "preferred_ip inet,"
            + "rack text,"
            + "release_version text,"
            + "rpc_address inet,"
            + "schema_version uuid,"
            + "tokens set<varchar>,"
            + "PRIMARY KEY ((peer)))")
            .build();

    @Deprecated
    private static final TableMetadata LegacyPeerEvents =
        parse(LEGACY_PEER_EVENTS,
            "events related to peers",
            "CREATE TABLE %s ("
            + "peer inet,"
            + "hints_dropped map<uuid, int>,"
            + "PRIMARY KEY ((peer)))")
            .build();

    @Deprecated
    private static final TableMetadata LegacyTransferredRanges =
        parse(LEGACY_TRANSFERRED_RANGES,
            "record of transferred ranges for streaming operation",
            "CREATE TABLE %s ("
            + "operation text,"
            + "peer inet,"
            + "keyspace_name text,"
            + "ranges set<blob>,"
            + "PRIMARY KEY ((operation, keyspace_name), peer))")
            .build();

    private static TableMetadata.Builder parse(String table, String description, String cql)
    {
        return CreateTableStatement.parse(format(cql, table), SchemaConstants.SYSTEM_KEYSPACE_NAME)
                                   .id(TableId.forSystemTable(SchemaConstants.SYSTEM_KEYSPACE_NAME, table))
                                   .gcGraceSeconds(0)
                                   .memtableFlushPeriod((int) TimeUnit.HOURS.toMillis(1))
                                   .comment(description);
    }

    public static KeyspaceMetadata metadata()
    {
        return KeyspaceMetadata.create(SchemaConstants.SYSTEM_KEYSPACE_NAME, KeyspaceParams.local(), tables(), Views.none(), Types.none(), functions());
    }

    private static Tables tables()
    {
        return Tables.of(BuiltIndexes,
                         Batches,
                         Paxos,
                         Local,
                         PeersV2,
                         LegacyPeers,
                         PeerEventsV2,
                         LegacyPeerEvents,
                         RangeXfers,
                         CompactionHistory,
                         SSTableActivity,
                         SizeEstimates,
                         AvailableRanges,
                         TransferredRangesV2,
                         LegacyTransferredRanges,
                         ViewBuildsInProgress,
                         BuiltViews,
                         PreparedStatements,
                         Repairs);
    }

    private static Functions functions()
    {
        return Functions.builder()
                        .add(UuidFcts.all())
                        .add(TimeFcts.all())
                        .add(BytesConversionFcts.all())
                        .add(AggregateFcts.all())
                        .add(CastFcts.all())
                        .add(OperationFcts.all())
                        .build();
    }

    private static volatile Map<TableId, Pair<CommitLogPosition, Long>> truncationRecords;

    public enum BootstrapState
    {
        NEEDS_BOOTSTRAP,
        COMPLETED,
        IN_PROGRESS,
        DECOMMISSIONED
    }

    public static void finishStartup()
    {
        SchemaKeyspace.saveSystemKeyspacesSchema();
    }

    public static void persistLocalMetadata()
    {
        String req = "INSERT INTO system.%s (" +
                     "key," +
                     "cluster_name," +
                     "release_version," +
                     "cql_version," +
                     "native_protocol_version," +
                     "data_center," +
                     "rack," +
                     "partitioner," +
                     "rpc_address," +
                     "rpc_port," +
                     "broadcast_address," +
                     "broadcast_port," +
                     "listen_address," +
                     "listen_port" +
                     ") VALUES (?, ?, ?, ?, ?, ?, ?, ?, ?, ?, ?, ?, ?, ?)";
        IEndpointSnitch snitch = DatabaseDescriptor.getEndpointSnitch();
        executeOnceInternal(format(req, LOCAL),
                            LOCAL,
                            DatabaseDescriptor.getClusterName(),
                            FBUtilities.getReleaseVersionString(),
                            QueryProcessor.CQL_VERSION.toString(),
                            String.valueOf(ProtocolVersion.CURRENT.asInt()),
                            snitch.getDatacenter(FBUtilities.getBroadcastAddressAndPort()),
                            snitch.getRack(FBUtilities.getBroadcastAddressAndPort()),
                            DatabaseDescriptor.getPartitioner().getClass().getName(),
                            DatabaseDescriptor.getRpcAddress(),
                            DatabaseDescriptor.getNativeTransportPort(),
                            FBUtilities.getJustBroadcastAddress(),
                            DatabaseDescriptor.getStoragePort(),
                            FBUtilities.getJustLocalAddress(),
                            DatabaseDescriptor.getStoragePort());
    }

    public static void updateCompactionHistory(String ksname,
                                               String cfname,
                                               long compactedAt,
                                               long bytesIn,
                                               long bytesOut,
                                               Map<Integer, Long> rowsMerged)
    {
        // don't write anything when the history table itself is compacted, since that would in turn cause new compactions
        if (ksname.equals("system") && cfname.equals(COMPACTION_HISTORY))
            return;
        String req = "INSERT INTO system.%s (id, keyspace_name, columnfamily_name, compacted_at, bytes_in, bytes_out, rows_merged) VALUES (?, ?, ?, ?, ?, ?, ?)";
        executeInternal(format(req, COMPACTION_HISTORY),
                        UUIDGen.getTimeUUID(),
                        ksname,
                        cfname,
                        ByteBufferUtil.bytes(compactedAt),
                        bytesIn,
                        bytesOut,
                        rowsMerged);
    }

    public static TabularData getCompactionHistory() throws OpenDataException
    {
        UntypedResultSet queryResultSet = executeInternal(format("SELECT * from system.%s", COMPACTION_HISTORY));
        return CompactionHistoryTabularData.from(queryResultSet);
    }

    public static boolean isViewBuilt(String keyspaceName, String viewName)
    {
        String req = "SELECT view_name FROM %s.\"%s\" WHERE keyspace_name=? AND view_name=?";
        UntypedResultSet result = executeInternal(format(req, SchemaConstants.SYSTEM_KEYSPACE_NAME, BUILT_VIEWS), keyspaceName, viewName);
        return !result.isEmpty();
    }

    public static boolean isViewStatusReplicated(String keyspaceName, String viewName)
    {
        String req = "SELECT status_replicated FROM %s.\"%s\" WHERE keyspace_name=? AND view_name=?";
        UntypedResultSet result = executeInternal(format(req, SchemaConstants.SYSTEM_KEYSPACE_NAME, BUILT_VIEWS), keyspaceName, viewName);

        if (result.isEmpty())
            return false;
        UntypedResultSet.Row row = result.one();
        return row.has("status_replicated") && row.getBoolean("status_replicated");
    }

    public static void setViewBuilt(String keyspaceName, String viewName, boolean replicated)
    {
        if (isViewBuilt(keyspaceName, viewName) && isViewStatusReplicated(keyspaceName, viewName) == replicated)
            return;

        String req = "INSERT INTO %s.\"%s\" (keyspace_name, view_name, status_replicated) VALUES (?, ?, ?)";
        executeInternal(format(req, SchemaConstants.SYSTEM_KEYSPACE_NAME, BUILT_VIEWS), keyspaceName, viewName, replicated);
        forceBlockingFlush(BUILT_VIEWS);
    }

    public static void setViewRemoved(String keyspaceName, String viewName)
    {
        String buildReq = "DELETE FROM %s.%s WHERE keyspace_name = ? AND view_name = ?";
        executeInternal(String.format(buildReq, SchemaConstants.SYSTEM_KEYSPACE_NAME, VIEW_BUILDS_IN_PROGRESS), keyspaceName, viewName);

        String builtReq = "DELETE FROM %s.\"%s\" WHERE keyspace_name = ? AND view_name = ? IF EXISTS";
        executeInternal(String.format(builtReq, SchemaConstants.SYSTEM_KEYSPACE_NAME, BUILT_VIEWS), keyspaceName, viewName);
        forceBlockingFlush(VIEW_BUILDS_IN_PROGRESS, BUILT_VIEWS);
    }

    public static void finishViewBuildStatus(String ksname, String viewName)
    {
        // We flush the view built first, because if we fail now, we'll restart at the last place we checkpointed
        // view build.
        // If we flush the delete first, we'll have to restart from the beginning.
        // Also, if writing to the built_view succeeds, but the view_builds_in_progress deletion fails, we will be able
        // to skip the view build next boot.
        setViewBuilt(ksname, viewName, false);
        executeInternal(String.format("DELETE FROM system.%s WHERE keyspace_name = ? AND view_name = ?", VIEW_BUILDS_IN_PROGRESS), ksname, viewName);
        forceBlockingFlush(VIEW_BUILDS_IN_PROGRESS);
    }

    public static void setViewBuiltReplicated(String ksname, String viewName)
    {
        setViewBuilt(ksname, viewName, true);
    }

    public static void updateViewBuildStatus(String ksname, String viewName, Range<Token> range, Token lastToken, long keysBuilt)
    {
        String req = "INSERT INTO system.%s (keyspace_name, view_name, start_token, end_token, last_token, keys_built) VALUES (?, ?, ?, ?, ?, ?)";
        Token.TokenFactory factory = ViewBuildsInProgress.partitioner.getTokenFactory();
        executeInternal(format(req, VIEW_BUILDS_IN_PROGRESS),
                        ksname,
                        viewName,
                        factory.toString(range.left),
                        factory.toString(range.right),
                        factory.toString(lastToken),
                        keysBuilt);
    }

    public static Map<Range<Token>, Pair<Token, Long>> getViewBuildStatus(String ksname, String viewName)
    {
        String req = "SELECT start_token, end_token, last_token, keys_built FROM system.%s WHERE keyspace_name = ? AND view_name = ?";
        Token.TokenFactory factory = ViewBuildsInProgress.partitioner.getTokenFactory();
        UntypedResultSet rs = executeInternal(format(req, VIEW_BUILDS_IN_PROGRESS), ksname, viewName);

        if (rs == null || rs.isEmpty())
            return Collections.emptyMap();

        Map<Range<Token>, Pair<Token, Long>> status = new HashMap<>();
        for (UntypedResultSet.Row row : rs)
        {
            Token start = factory.fromString(row.getString("start_token"));
            Token end = factory.fromString(row.getString("end_token"));
            Range<Token> range = new Range<>(start, end);

            Token lastToken = row.has("last_token") ? factory.fromString(row.getString("last_token")) : null;
            long keysBuilt = row.has("keys_built") ? row.getLong("keys_built") : 0;

            status.put(range, Pair.create(lastToken, keysBuilt));
        }
        return status;
    }

    public static synchronized void saveTruncationRecord(ColumnFamilyStore cfs, long truncatedAt, CommitLogPosition position)
    {
        String req = "UPDATE system.%s SET truncated_at = truncated_at + ? WHERE key = '%s'";
        executeInternal(format(req, LOCAL, LOCAL), truncationAsMapEntry(cfs, truncatedAt, position));
        truncationRecords = null;
        forceBlockingFlush(LOCAL);
    }

    /**
     * This method is used to remove information about truncation time for specified column family
     */
    public static synchronized void removeTruncationRecord(TableId id)
    {
        Pair<CommitLogPosition, Long> truncationRecord = getTruncationRecord(id);
        if (truncationRecord == null)
            return;

        String req = "DELETE truncated_at[?] from system.%s WHERE key = '%s'";
        executeInternal(format(req, LOCAL, LOCAL), id.asUUID());
        truncationRecords = null;
        forceBlockingFlush(LOCAL);
    }

    private static Map<UUID, ByteBuffer> truncationAsMapEntry(ColumnFamilyStore cfs, long truncatedAt, CommitLogPosition position)
    {
        try (DataOutputBuffer out = DataOutputBuffer.scratchBuffer.get())
        {
            CommitLogPosition.serializer.serialize(position, out);
            out.writeLong(truncatedAt);
            return singletonMap(cfs.metadata.id.asUUID(), out.asNewBuffer());
        }
        catch (IOException e)
        {
            throw new RuntimeException(e);
        }
    }

    public static CommitLogPosition getTruncatedPosition(TableId id)
    {
        Pair<CommitLogPosition, Long> record = getTruncationRecord(id);
        return record == null ? null : record.left;
    }

    public static long getTruncatedAt(TableId id)
    {
        Pair<CommitLogPosition, Long> record = getTruncationRecord(id);
        return record == null ? Long.MIN_VALUE : record.right;
    }

    private static synchronized Pair<CommitLogPosition, Long> getTruncationRecord(TableId id)
    {
        if (truncationRecords == null)
            truncationRecords = readTruncationRecords();
        return truncationRecords.get(id);
    }

    private static Map<TableId, Pair<CommitLogPosition, Long>> readTruncationRecords()
    {
        UntypedResultSet rows = executeInternal(format("SELECT truncated_at FROM system.%s WHERE key = '%s'", LOCAL, LOCAL));

        Map<TableId, Pair<CommitLogPosition, Long>> records = new HashMap<>();

        if (!rows.isEmpty() && rows.one().has("truncated_at"))
        {
            Map<UUID, ByteBuffer> map = rows.one().getMap("truncated_at", UUIDType.instance, BytesType.instance);
            for (Map.Entry<UUID, ByteBuffer> entry : map.entrySet())
                records.put(TableId.fromUUID(entry.getKey()), truncationRecordFromBlob(entry.getValue()));
        }

        return records;
    }

    private static Pair<CommitLogPosition, Long> truncationRecordFromBlob(ByteBuffer bytes)
    {
        try (RebufferingInputStream in = new DataInputBuffer(bytes, true))
        {
            return Pair.create(CommitLogPosition.serializer.deserialize(in), in.available() > 0 ? in.readLong() : Long.MIN_VALUE);
        }
        catch (IOException e)
        {
            throw new RuntimeException(e);
        }
    }

    /**
     * Record tokens being used by another node
     */
    public static synchronized void updateTokens(InetAddressAndPort ep, Collection<Token> tokens)
    {
        if (ep.equals(FBUtilities.getBroadcastAddressAndPort()))
            return;

        String req = "INSERT INTO system.%s (peer, tokens) VALUES (?, ?)";
        executeInternal(String.format(req, LEGACY_PEERS), ep.address, tokensAsSet(tokens));
        req = "INSERT INTO system.%s (peer, peer_port, tokens) VALUES (?, ?, ?)";
        executeInternal(String.format(req, PEERS_V2), ep.address, ep.port, tokensAsSet(tokens));
    }

    public static synchronized void updatePreferredIP(InetAddressAndPort ep, InetAddressAndPort preferred_ip)
    {
        if (getPreferredIP(ep) == preferred_ip)
            return;

        String req = "INSERT INTO system.%s (peer, preferred_ip) VALUES (?, ?)";
        executeInternal(String.format(req, LEGACY_PEERS), ep.address, preferred_ip.address);
        req = "INSERT INTO system.%s (peer, peer_port, preferred_ip, preferred_port) VALUES (?, ?, ?, ?)";
        executeInternal(String.format(req, PEERS_V2), ep.address, ep.port, preferred_ip.address, preferred_ip.port);
        forceBlockingFlush(LEGACY_PEERS, PEERS_V2);
    }

    public static synchronized void updatePeerInfo(InetAddressAndPort ep, String columnName, Object value)
    {
        if (ep.equals(FBUtilities.getBroadcastAddressAndPort()))
            return;

        String req = "INSERT INTO system.%s (peer, %s) VALUES (?, ?)";
        executeInternal(String.format(req, LEGACY_PEERS, columnName), ep.address, value);
        //This column doesn't match across the two tables
        if (columnName.equals("rpc_address"))
        {
            columnName = "native_address";
        }
        req = "INSERT INTO system.%s (peer, peer_port, %s) VALUES (?, ?, ?)";
        executeInternal(String.format(req, PEERS_V2, columnName), ep.address, ep.port, value);
    }

    public static synchronized void updatePeerNativeAddress(InetAddressAndPort ep, InetAddressAndPort address)
    {
        if (ep.equals(FBUtilities.getBroadcastAddressAndPort()))
            return;

        String req = "INSERT INTO system.%s (peer, rpc_address) VALUES (?, ?)";
        executeInternal(String.format(req, LEGACY_PEERS), ep.address, address.address);
        req = "INSERT INTO system.%s (peer, peer_port, native_address, native_port) VALUES (?, ?, ?, ?)";
        executeInternal(String.format(req, PEERS_V2), ep.address, ep.port, address.address, address.port);
    }


    public static synchronized void updateHintsDropped(InetAddressAndPort ep, UUID timePeriod, int value)
    {
        // with 30 day TTL
        String req = "UPDATE system.%s USING TTL 2592000 SET hints_dropped[ ? ] = ? WHERE peer = ?";
        executeInternal(String.format(req, LEGACY_PEER_EVENTS), timePeriod, value, ep.address);
        req = "UPDATE system.%s USING TTL 2592000 SET hints_dropped[ ? ] = ? WHERE peer = ? AND peer_port = ?";
        executeInternal(String.format(req, PEER_EVENTS_V2), timePeriod, value, ep.address, ep.port);
    }

    public static synchronized void updateSchemaVersion(UUID version)
    {
        String req = "INSERT INTO system.%s (key, schema_version) VALUES ('%s', ?)";
        executeInternal(format(req, LOCAL, LOCAL), version);
    }

    private static Set<String> tokensAsSet(Collection<Token> tokens)
    {
        if (tokens.isEmpty())
            return Collections.emptySet();
        Token.TokenFactory factory = StorageService.instance.getTokenFactory();
        Set<String> s = new HashSet<>(tokens.size());
        for (Token tk : tokens)
            s.add(factory.toString(tk));
        return s;
    }

    private static Collection<Token> deserializeTokens(Collection<String> tokensStrings)
    {
        Token.TokenFactory factory = StorageService.instance.getTokenFactory();
        List<Token> tokens = new ArrayList<>(tokensStrings.size());
        for (String tk : tokensStrings)
            tokens.add(factory.fromString(tk));
        return tokens;
    }

    /**
     * Remove stored tokens being used by another node
     */
    public static synchronized void removeEndpoint(InetAddressAndPort ep)
    {
        String req = "DELETE FROM system.%s WHERE peer = ?";
        executeInternal(String.format(req, LEGACY_PEERS), ep.address);
        req = String.format("DELETE FROM system.%s WHERE peer = ? AND peer_port = ?", PEERS_V2);
        executeInternal(req, ep.address, ep.port);
        forceBlockingFlush(LEGACY_PEERS, PEERS_V2);
    }

    /**
     * This method is used to update the System Keyspace with the new tokens for this node
    */
    public static synchronized void updateTokens(Collection<Token> tokens)
    {
        assert !tokens.isEmpty() : "removeEndpoint should be used instead";

        Collection<Token> savedTokens = getSavedTokens();
        if (tokens.containsAll(savedTokens) && tokens.size() == savedTokens.size())
            return;

        String req = "INSERT INTO system.%s (key, tokens) VALUES ('%s', ?)";
        executeInternal(format(req, LOCAL, LOCAL), tokensAsSet(tokens));
        forceBlockingFlush(LOCAL);
    }

    public static void forceBlockingFlush(String ...cfnames)
    {
        if (!DatabaseDescriptor.isUnsafeSystem())
        {
            List<ListenableFuture<CommitLogPosition>> futures = new ArrayList<>();

            for (String cfname : cfnames)
            {
                futures.add(Keyspace.open(SchemaConstants.SYSTEM_KEYSPACE_NAME).getColumnFamilyStore(cfname).forceFlush());
            }
            FBUtilities.waitOnFutures(futures);
        }
    }

    /**
     * Return a map of stored tokens to IP addresses
     *
     */
    public static SetMultimap<InetAddressAndPort, Token> loadTokens()
    {
        SetMultimap<InetAddressAndPort, Token> tokenMap = HashMultimap.create();
        for (UntypedResultSet.Row row : executeInternal("SELECT peer, peer_port, tokens FROM system." + PEERS_V2))
        {
            InetAddress address = row.getInetAddress("peer");
            Integer port = row.getInt("peer_port");
            InetAddressAndPort peer = InetAddressAndPort.getByAddressOverrideDefaults(address, port);
            if (row.has("tokens"))
                tokenMap.putAll(peer, deserializeTokens(row.getSet("tokens", UTF8Type.instance)));
        }

        return tokenMap;
    }

    /**
     * Return a map of store host_ids to IP addresses
     *
     */
    public static Map<InetAddressAndPort, UUID> loadHostIds()
    {
        Map<InetAddressAndPort, UUID> hostIdMap = new HashMap<>();
        for (UntypedResultSet.Row row : executeInternal("SELECT peer, peer_port, host_id FROM system." + PEERS_V2))
        {
            InetAddress address = row.getInetAddress("peer");
            Integer port = row.getInt("peer_port");
            InetAddressAndPort peer = InetAddressAndPort.getByAddressOverrideDefaults(address, port);
            if (row.has("host_id"))
            {
                hostIdMap.put(peer, row.getUUID("host_id"));
            }
        }
        return hostIdMap;
    }

    /**
     * Get preferred IP for given endpoint if it is known. Otherwise this returns given endpoint itself.
     *
     * @param ep endpoint address to check
     * @return Preferred IP for given endpoint if present, otherwise returns given ep
     */
    public static InetAddressAndPort getPreferredIP(InetAddressAndPort ep)
    {
        String req = "SELECT preferred_ip, preferred_port FROM system.%s WHERE peer=? AND peer_port = ?";
        UntypedResultSet result = executeInternal(String.format(req, PEERS_V2), ep.address, ep.port);
        if (!result.isEmpty() && result.one().has("preferred_ip"))
        {
            UntypedResultSet.Row row = result.one();
            return InetAddressAndPort.getByAddressOverrideDefaults(row.getInetAddress("preferred_ip"), row.getInt("preferred_port"));
        }
        return ep;
    }

    /**
     * Return a map of IP addresses containing a map of dc and rack info
     */
    public static Map<InetAddressAndPort, Map<String,String>> loadDcRackInfo()
    {
        Map<InetAddressAndPort, Map<String, String>> result = new HashMap<>();
        for (UntypedResultSet.Row row : executeInternal("SELECT peer, peer_port, data_center, rack from system." + PEERS_V2))
        {
            InetAddress address = row.getInetAddress("peer");
            Integer port = row.getInt("peer_port");
            InetAddressAndPort peer = InetAddressAndPort.getByAddressOverrideDefaults(address, port);
            if (row.has("data_center") && row.has("rack"))
            {
                Map<String, String> dcRack = new HashMap<>();
                dcRack.put("data_center", row.getString("data_center"));
                dcRack.put("rack", row.getString("rack"));
                result.put(peer, dcRack);
            }
        }
        return result;
    }

    /**
     * Get release version for given endpoint.
     * If release version is unknown, then this returns null.
     *
     * @param ep endpoint address to check
     * @return Release version or null if version is unknown.
     */
    public static CassandraVersion getReleaseVersion(InetAddressAndPort ep)
    {
        try
        {
            if (FBUtilities.getBroadcastAddressAndPort().equals(ep))
            {
                return new CassandraVersion(FBUtilities.getReleaseVersionString());
            }
            String req = "SELECT release_version FROM system.%s WHERE peer=? AND peer_port=?";
            UntypedResultSet result = executeInternal(String.format(req, PEERS_V2), ep.address, ep.port);
            if (result != null && result.one().has("release_version"))
            {
                return new CassandraVersion(result.one().getString("release_version"));
            }
            // version is unknown
            return null;
        }
        catch (IllegalArgumentException e)
        {
            // version string cannot be parsed
            return null;
        }
    }

    /**
     * One of three things will happen if you try to read the system keyspace:
     * 1. files are present and you can read them: great
     * 2. no files are there: great (new node is assumed)
     * 3. files are present but you can't read them: bad
     * @throws ConfigurationException
     */
    public static void checkHealth() throws ConfigurationException
    {
        Keyspace keyspace;
        try
        {
            keyspace = Keyspace.open(SchemaConstants.SYSTEM_KEYSPACE_NAME);
        }
        catch (AssertionError err)
        {
            // this happens when a user switches from OPP to RP.
            ConfigurationException ex = new ConfigurationException("Could not read system keyspace!");
            ex.initCause(err);
            throw ex;
        }
        ColumnFamilyStore cfs = keyspace.getColumnFamilyStore(LOCAL);

        String req = "SELECT cluster_name FROM system.%s WHERE key='%s'";
        UntypedResultSet result = executeInternal(format(req, LOCAL, LOCAL));

        if (result.isEmpty() || !result.one().has("cluster_name"))
        {
            // this is a brand new node
            if (!cfs.getLiveSSTables().isEmpty())
                throw new ConfigurationException("Found system keyspace files, but they couldn't be loaded!");

            // no system files.  this is a new node.
            return;
        }

        String savedClusterName = result.one().getString("cluster_name");
        if (!DatabaseDescriptor.getClusterName().equals(savedClusterName))
            throw new ConfigurationException("Saved cluster name " + savedClusterName + " != configured name " + DatabaseDescriptor.getClusterName());
    }

    public static Collection<Token> getSavedTokens()
    {
        String req = "SELECT tokens FROM system.%s WHERE key='%s'";
        UntypedResultSet result = executeInternal(format(req, LOCAL, LOCAL));
        return result.isEmpty() || !result.one().has("tokens")
             ? Collections.<Token>emptyList()
             : deserializeTokens(result.one().getSet("tokens", UTF8Type.instance));
    }

    public static int incrementAndGetGeneration()
    {
        String req = "SELECT gossip_generation FROM system.%s WHERE key='%s'";
        UntypedResultSet result = executeInternal(format(req, LOCAL, LOCAL));

        int generation;
        if (result.isEmpty() || !result.one().has("gossip_generation"))
        {
            // seconds-since-epoch isn't a foolproof new generation
            // (where foolproof is "guaranteed to be larger than the last one seen at this ip address"),
            // but it's as close as sanely possible
            generation = (int) (System.currentTimeMillis() / 1000);
        }
        else
        {
            // Other nodes will ignore gossip messages about a node that have a lower generation than previously seen.
            final int storedGeneration = result.one().getInt("gossip_generation") + 1;
            final int now = (int) (System.currentTimeMillis() / 1000);
            if (storedGeneration >= now)
            {
                logger.warn("Using stored Gossip Generation {} as it is greater than current system time {}.  See CASSANDRA-3654 if you experience problems",
                            storedGeneration, now);
                generation = storedGeneration;
            }
            else
            {
                generation = now;
            }
        }

        req = "INSERT INTO system.%s (key, gossip_generation) VALUES ('%s', ?)";
        executeInternal(format(req, LOCAL, LOCAL), generation);
        forceBlockingFlush(LOCAL);

        return generation;
    }

    public static BootstrapState getBootstrapState()
    {
        String req = "SELECT bootstrapped FROM system.%s WHERE key='%s'";
        UntypedResultSet result = executeInternal(format(req, LOCAL, LOCAL));

        if (result.isEmpty() || !result.one().has("bootstrapped"))
            return BootstrapState.NEEDS_BOOTSTRAP;

        return BootstrapState.valueOf(result.one().getString("bootstrapped"));
    }

    public static boolean bootstrapComplete()
    {
        return getBootstrapState() == BootstrapState.COMPLETED;
    }

    public static boolean bootstrapInProgress()
    {
        return getBootstrapState() == BootstrapState.IN_PROGRESS;
    }

    public static boolean wasDecommissioned()
    {
        return getBootstrapState() == BootstrapState.DECOMMISSIONED;
    }

    public static void setBootstrapState(BootstrapState state)
    {
        if (getBootstrapState() == state)
            return;

        String req = "INSERT INTO system.%s (key, bootstrapped) VALUES ('%s', ?)";
        executeInternal(format(req, LOCAL, LOCAL), state.name());
        forceBlockingFlush(LOCAL);
    }

    public static boolean isIndexBuilt(String keyspaceName, String indexName)
    {
        String req = "SELECT index_name FROM %s.\"%s\" WHERE table_name=? AND index_name=?";
        UntypedResultSet result = executeInternal(format(req, SchemaConstants.SYSTEM_KEYSPACE_NAME, BUILT_INDEXES), keyspaceName, indexName);
        return !result.isEmpty();
    }

    public static void setIndexBuilt(String keyspaceName, String indexName)
    {
        String req = "INSERT INTO %s.\"%s\" (table_name, index_name) VALUES (?, ?) IF NOT EXISTS;";
        executeInternal(String.format(req, SchemaConstants.SYSTEM_KEYSPACE_NAME, BUILT_INDEXES), keyspaceName, indexName);
        forceBlockingFlush(BUILT_INDEXES);
    }

    public static void setIndexRemoved(String keyspaceName, String indexName)
    {
        String req = "DELETE FROM %s.\"%s\" WHERE table_name = ? AND index_name = ? IF EXISTS";
        executeInternal(String.format(req, SchemaConstants.SYSTEM_KEYSPACE_NAME, BUILT_INDEXES), keyspaceName, indexName);
        forceBlockingFlush(BUILT_INDEXES);
    }

    public static List<String> getBuiltIndexes(String keyspaceName, Set<String> indexNames)
    {
        List<String> names = new ArrayList<>(indexNames);
        String req = "SELECT index_name from %s.\"%s\" WHERE table_name=? AND index_name IN ?";
        UntypedResultSet results = executeInternal(format(req, SchemaConstants.SYSTEM_KEYSPACE_NAME, BUILT_INDEXES), keyspaceName, names);
        return StreamSupport.stream(results.spliterator(), false)
                            .map(r -> r.getString("index_name"))
                            .collect(Collectors.toList());
    }

    /**
     * Read the host ID from the system keyspace, creating (and storing) one if
     * none exists.
     */
    public static UUID getLocalHostId()
    {
        String req = "SELECT host_id FROM system.%s WHERE key='%s'";
        UntypedResultSet result = executeInternal(format(req, LOCAL, LOCAL));

        // Look up the Host UUID (return it if found)
        if (!result.isEmpty() && result.one().has("host_id"))
            return result.one().getUUID("host_id");

        // ID not found, generate a new one, persist, and then return it.
        UUID hostId = UUID.randomUUID();
        logger.warn("No host ID found, created {} (Note: This should happen exactly once per node).", hostId);
        return setLocalHostId(hostId);
    }

    /**
     * Sets the local host ID explicitly.  Should only be called outside of SystemTable when replacing a node.
     */
    public static UUID setLocalHostId(UUID hostId)
    {
        String req = "INSERT INTO system.%s (key, host_id) VALUES ('%s', ?)";
        executeInternal(format(req, LOCAL, LOCAL), hostId);
        return hostId;
    }

    /**
     * Gets the stored rack for the local node, or null if none have been set yet.
     */
    public static String getRack()
    {
        String req = "SELECT rack FROM system.%s WHERE key='%s'";
        UntypedResultSet result = executeInternal(format(req, LOCAL, LOCAL));

        // Look up the Rack (return it if found)
        if (!result.isEmpty() && result.one().has("rack"))
            return result.one().getString("rack");

        return null;
    }

    /**
     * Gets the stored data center for the local node, or null if none have been set yet.
     */
    public static String getDatacenter()
    {
        String req = "SELECT data_center FROM system.%s WHERE key='%s'";
        UntypedResultSet result = executeInternal(format(req, LOCAL, LOCAL));

        // Look up the Data center (return it if found)
        if (!result.isEmpty() && result.one().has("data_center"))
            return result.one().getString("data_center");

        return null;
    }

    public static PaxosState loadPaxosState(DecoratedKey key, TableMetadata metadata, int nowInSec)
    {
        String req = "SELECT * FROM system.%s WHERE row_key = ? AND cf_id = ?";
        UntypedResultSet results = QueryProcessor.executeInternalWithNow(nowInSec, System.nanoTime(), format(req, PAXOS), key.getKey(), metadata.id.asUUID());
        if (results.isEmpty())
            return new PaxosState(key, metadata);
        UntypedResultSet.Row row = results.one();

        Commit promised = row.has("in_progress_ballot")
                        ? new Commit(row.getUUID("in_progress_ballot"), new PartitionUpdate.Builder(metadata, key, metadata.regularAndStaticColumns(), 1).build())
                        : Commit.emptyCommit(key, metadata);
        // either we have both a recently accepted ballot and update or we have neither
        Commit accepted = row.has("proposal_version") && row.has("proposal")
                        ? new Commit(row.getUUID("proposal_ballot"),
                                     PartitionUpdate.fromBytes(row.getBytes("proposal"), row.getInt("proposal_version")))
                        : Commit.emptyCommit(key, metadata);
        // either most_recent_commit and most_recent_commit_at will both be set, or neither
        Commit mostRecent = row.has("most_recent_commit_version") && row.has("most_recent_commit")
                          ? new Commit(row.getUUID("most_recent_commit_at"),
                                       PartitionUpdate.fromBytes(row.getBytes("most_recent_commit"), row.getInt("most_recent_commit_version")))
                          : Commit.emptyCommit(key, metadata);
        return new PaxosState(promised, accepted, mostRecent);
    }

    public static void savePaxosPromise(Commit promise)
    {
        String req = "UPDATE system.%s USING TIMESTAMP ? AND TTL ? SET in_progress_ballot = ? WHERE row_key = ? AND cf_id = ?";
        executeInternal(format(req, PAXOS),
                        UUIDGen.microsTimestamp(promise.ballot),
                        paxosTtlSec(promise.update.metadata()),
                        promise.ballot,
                        promise.update.partitionKey().getKey(),
                        promise.update.metadata().id.asUUID());
    }

    public static void savePaxosProposal(Commit proposal)
    {
        executeInternal(format("UPDATE system.%s USING TIMESTAMP ? AND TTL ? SET proposal_ballot = ?, proposal = ?, proposal_version = ? WHERE row_key = ? AND cf_id = ?", PAXOS),
                        UUIDGen.microsTimestamp(proposal.ballot),
                        paxosTtlSec(proposal.update.metadata()),
                        proposal.ballot,
                        PartitionUpdate.toBytes(proposal.update, MessagingService.current_version),
                        MessagingService.current_version,
                        proposal.update.partitionKey().getKey(),
                        proposal.update.metadata().id.asUUID());
    }

    public static int paxosTtlSec(TableMetadata metadata)
    {
        // keep paxos state around for at least 3h
        return Math.max(3 * 3600, metadata.params.gcGraceSeconds);
    }

    public static void savePaxosCommit(Commit commit)
    {
        // We always erase the last proposal (with the commit timestamp to no erase more recent proposal in case the commit is old)
        // even though that's really just an optimization  since SP.beginAndRepairPaxos will exclude accepted proposal older than the mrc.
        String cql = "UPDATE system.%s USING TIMESTAMP ? AND TTL ? SET proposal_ballot = null, proposal = null, most_recent_commit_at = ?, most_recent_commit = ?, most_recent_commit_version = ? WHERE row_key = ? AND cf_id = ?";
        executeInternal(format(cql, PAXOS),
                        UUIDGen.microsTimestamp(commit.ballot),
                        paxosTtlSec(commit.update.metadata()),
                        commit.ballot,
                        PartitionUpdate.toBytes(commit.update, MessagingService.current_version),
                        MessagingService.current_version,
                        commit.update.partitionKey().getKey(),
                        commit.update.metadata().id.asUUID());
    }

    /**
     * Returns a RestorableMeter tracking the average read rate of a particular SSTable, restoring the last-seen rate
     * from values in system.sstable_activity if present.
     * @param keyspace the keyspace the sstable belongs to
     * @param table the table the sstable belongs to
     * @param generation the generation number for the sstable
     */
    public static RestorableMeter getSSTableReadMeter(String keyspace, String table, int generation)
    {
        String cql = "SELECT * FROM system.%s WHERE keyspace_name=? and columnfamily_name=? and generation=?";
        UntypedResultSet results = executeInternal(format(cql, SSTABLE_ACTIVITY), keyspace, table, generation);

        if (results.isEmpty())
            return new RestorableMeter();

        UntypedResultSet.Row row = results.one();
        double m15rate = row.getDouble("rate_15m");
        double m120rate = row.getDouble("rate_120m");
        return new RestorableMeter(m15rate, m120rate);
    }

    /**
     * Writes the current read rates for a given SSTable to system.sstable_activity
     */
    public static void persistSSTableReadMeter(String keyspace, String table, int generation, RestorableMeter meter)
    {
        // Store values with a one-day TTL to handle corner cases where cleanup might not occur
        String cql = "INSERT INTO system.%s (keyspace_name, columnfamily_name, generation, rate_15m, rate_120m) VALUES (?, ?, ?, ?, ?) USING TTL 864000";
        executeInternal(format(cql, SSTABLE_ACTIVITY),
                        keyspace,
                        table,
                        generation,
                        meter.fifteenMinuteRate(),
                        meter.twoHourRate());
    }

    /**
     * Clears persisted read rates from system.sstable_activity for SSTables that have been deleted.
     */
    public static void clearSSTableReadMeter(String keyspace, String table, int generation)
    {
        String cql = "DELETE FROM system.%s WHERE keyspace_name=? AND columnfamily_name=? and generation=?";
        executeInternal(format(cql, SSTABLE_ACTIVITY), keyspace, table, generation);
    }

    /**
     * Writes the current partition count and size estimates into SIZE_ESTIMATES_CF
     */
    public static void updateSizeEstimates(String keyspace, String table, Map<Range<Token>, Pair<Long, Long>> estimates)
    {
        long timestamp = FBUtilities.timestampMicros();
        PartitionUpdate.Builder update = new PartitionUpdate.Builder(SizeEstimates, UTF8Type.instance.decompose(keyspace), SizeEstimates.regularAndStaticColumns(), estimates.size());
        // delete all previous values with a single range tombstone.
        int nowInSec = FBUtilities.nowInSeconds();
        update.add(new RangeTombstone(Slice.make(SizeEstimates.comparator, table), new DeletionTime(timestamp - 1, nowInSec)));

        // add a CQL row for each primary token range.
        for (Map.Entry<Range<Token>, Pair<Long, Long>> entry : estimates.entrySet())
        {
            Range<Token> range = entry.getKey();
            Pair<Long, Long> values = entry.getValue();
            update.add(Rows.simpleBuilder(SizeEstimates, table, range.left.toString(), range.right.toString())
                           .timestamp(timestamp)
                           .add("partitions_count", values.left)
                           .add("mean_partition_size", values.right)
                           .build());
        }
        new Mutation(update.build()).apply();
    }

    /**
     * Clears size estimates for a table (on table drop)
     */
    public static void clearSizeEstimates(String keyspace, String table)
    {
        String cql = format("DELETE FROM %s WHERE keyspace_name = ? AND table_name = ?", SizeEstimates.toString());
        executeInternal(cql, keyspace, table);
    }

    public static synchronized void updateAvailableRanges(String keyspace, Collection<Range<Token>> completedRanges)
    {
        String cql = "UPDATE system.%s SET ranges = ranges + ? WHERE keyspace_name = ?";
        Set<ByteBuffer> rangesToUpdate = new HashSet<>(completedRanges.size());
        for (Range<Token> range : completedRanges)
        {
            rangesToUpdate.add(rangeToBytes(range));
        }
        executeInternal(format(cql, AVAILABLE_RANGES), rangesToUpdate, keyspace);
    }

    public static synchronized Set<Range<Token>> getAvailableRanges(String keyspace, IPartitioner partitioner)
    {
        Set<Range<Token>> result = new HashSet<>();
        String query = "SELECT * FROM system.%s WHERE keyspace_name=?";
        UntypedResultSet rs = executeInternal(format(query, AVAILABLE_RANGES), keyspace);
        for (UntypedResultSet.Row row : rs)
        {
            Set<ByteBuffer> rawRanges = row.getSet("ranges", BytesType.instance);
            for (ByteBuffer rawRange : rawRanges)
            {
                result.add(byteBufferToRange(rawRange, partitioner));
            }
        }
        return ImmutableSet.copyOf(result);
    }

    public static void resetAvailableRanges()
    {
        ColumnFamilyStore availableRanges = Keyspace.open(SchemaConstants.SYSTEM_KEYSPACE_NAME).getColumnFamilyStore(AVAILABLE_RANGES);
        availableRanges.truncateBlocking();
    }

    public static synchronized void updateTransferredRanges(StreamOperation streamOperation,
                                                         InetAddressAndPort peer,
                                                         String keyspace,
                                                         Collection<Range<Token>> streamedRanges)
    {
        String cql = "UPDATE system.%s SET ranges = ranges + ? WHERE operation = ? AND peer = ? AND keyspace_name = ?";
        Set<ByteBuffer> rangesToUpdate = new HashSet<>(streamedRanges.size());
        for (Range<Token> range : streamedRanges)
        {
            rangesToUpdate.add(rangeToBytes(range));
        }
        executeInternal(format(cql, LEGACY_TRANSFERRED_RANGES), rangesToUpdate, streamOperation.getDescription(), peer.address, keyspace);
        cql = "UPDATE system.%s SET ranges = ranges + ? WHERE operation = ? AND peer = ? AND peer_port = ? AND keyspace_name = ?";
        executeInternal(String.format(cql, TRANSFERRED_RANGES_V2), rangesToUpdate, streamOperation.getDescription(), peer.address, peer.port, keyspace);
    }

    public static synchronized Map<InetAddressAndPort, Set<Range<Token>>> getTransferredRanges(String description, String keyspace, IPartitioner partitioner)
    {
        Map<InetAddressAndPort, Set<Range<Token>>> result = new HashMap<>();
        String query = "SELECT * FROM system.%s WHERE operation = ? AND keyspace_name = ?";
        UntypedResultSet rs = executeInternal(String.format(query, TRANSFERRED_RANGES_V2), description, keyspace);
        for (UntypedResultSet.Row row : rs)
        {
            InetAddress peerAddress = row.getInetAddress("peer");
            int port = row.getInt("peer_port");
            InetAddressAndPort peer = InetAddressAndPort.getByAddressOverrideDefaults(peerAddress, port);
            Set<ByteBuffer> rawRanges = row.getSet("ranges", BytesType.instance);
            Set<Range<Token>> ranges = Sets.newHashSetWithExpectedSize(rawRanges.size());
            for (ByteBuffer rawRange : rawRanges)
            {
                ranges.add(byteBufferToRange(rawRange, partitioner));
            }
            result.put(peer, ranges);
        }
        return ImmutableMap.copyOf(result);
    }

    /**
     * Compare the release version in the system.local table with the one included in the distro.
     * If they don't match, snapshot all tables in the system keyspace. This is intended to be
     * called at startup to create a backup of the system tables during an upgrade
     *
     * @throws IOException
     */
    public static boolean snapshotOnVersionChange() throws IOException
    {
        String previous = getPreviousVersionString();
        String next = FBUtilities.getReleaseVersionString();

        // if we're restarting after an upgrade, snapshot the system keyspace
        if (!previous.equals(NULL_VERSION.toString()) && !previous.equals(next))

        {
            logger.info("Detected version upgrade from {} to {}, snapshotting system keyspace", previous, next);
            String snapshotName = Keyspace.getTimestampedSnapshotName(format("upgrade-%s-%s",
                                                                             previous,
                                                                             next));
            Keyspace systemKs = Keyspace.open(SchemaConstants.SYSTEM_KEYSPACE_NAME);
            systemKs.snapshot(snapshotName, null);
            return true;
        }

        return false;
    }

    /**
     * Try to determine what the previous version, if any, was installed on this node.
     * Primary source of truth is the release version in system.local. If the previous
     * version cannot be determined by looking there then either:
     * * the node never had a C* install before
     * * the was a very old version (pre 1.2) installed, which did not include system.local
     *
     * @return either a version read from the system.local table or one of two special values
     * indicating either no previous version (SystemUpgrade.NULL_VERSION) or an unreadable,
     * legacy version (SystemUpgrade.UNREADABLE_VERSION).
     */
    private static String getPreviousVersionString()
    {
        String req = "SELECT release_version FROM system.%s WHERE key='%s'";
        UntypedResultSet result = executeInternal(format(req, SystemKeyspace.LOCAL, SystemKeyspace.LOCAL));
        if (result.isEmpty() || !result.one().has("release_version"))
        {
            // it isn't inconceivable that one might try to upgrade a node straight from <= 1.1 to whatever
            // the current version is. If we couldn't read a previous version from system.local we check for
            // the existence of the legacy system.Versions table. We don't actually attempt to read a version
            // from there, but it informs us that this isn't a completely new node.
            for (File dataDirectory : Directories.getKSChildDirectories(SchemaConstants.SYSTEM_KEYSPACE_NAME))
            {
                if (dataDirectory.getName().equals("Versions") && dataDirectory.listFiles().length > 0)
                {
                    logger.trace("Found unreadable versions info in pre 1.2 system.Versions table");
                    return UNREADABLE_VERSION.toString();
                }
            }

            // no previous version information found, we can assume that this is a new node
            return NULL_VERSION.toString();
        }
        // report back whatever we found in the system table
        return result.one().getString("release_version");
    }

    private static ByteBuffer rangeToBytes(Range<Token> range)
    {
        try (DataOutputBuffer out = new DataOutputBuffer())
        {
            // The format with which token ranges are serialized in the system tables is the pre-3.0 serialization
            // formot for ranges, so we should maintain that for now. And while we don't really support pre-3.0
            // messaging versions, we know AbstractBounds.Serializer still support it _exactly_ for this use case, so we
            // pass 0 as the version to trigger that legacy code.
            // In the future, it might be worth switching to a stable text format for the ranges to 1) save that and 2)
            // be more user friendly (the serialization format we currently use is pretty custom).
            Range.tokenSerializer.serialize(range, out, 0);
            return out.buffer();
        }
        catch (IOException e)
        {
            throw new IOError(e);
        }
    }

    @SuppressWarnings("unchecked")
    private static Range<Token> byteBufferToRange(ByteBuffer rawRange, IPartitioner partitioner)
    {
        try
        {
            // See rangeToBytes above for why version is 0.
            return (Range<Token>) Range.tokenSerializer.deserialize(ByteStreams.newDataInput(ByteBufferUtil.getArray(rawRange)),
                                                                    partitioner,
                                                                    0);
        }
        catch (IOException e)
        {
            throw new IOError(e);
        }
    }

    public static void writePreparedStatement(String loggedKeyspace, MD5Digest key, String cql)
    {
        executeInternal(format("INSERT INTO %s (logged_keyspace, prepared_id, query_string) VALUES (?, ?, ?)",
                               PreparedStatements.toString()),
                        loggedKeyspace, key.byteBuffer(), cql);
        logger.debug("stored prepared statement for logged keyspace '{}': '{}'", loggedKeyspace, cql);
    }

    public static void removePreparedStatement(MD5Digest key)
    {
        executeInternal(format("DELETE FROM %s WHERE prepared_id = ?", PreparedStatements.toString()),
                        key.byteBuffer());
    }

    public static void resetPreparedStatements()
    {
        ColumnFamilyStore availableRanges = Keyspace.open(SchemaConstants.SYSTEM_KEYSPACE_NAME).getColumnFamilyStore(PREPARED_STATEMENTS);
        availableRanges.truncateBlocking();
    }

    public static List<Pair<String, String>> loadPreparedStatements()
    {
        String query = format("SELECT logged_keyspace, query_string FROM %s", PreparedStatements.toString());
        UntypedResultSet resultSet = executeOnceInternal(query);
        List<Pair<String, String>> r = new ArrayList<>();
        for (UntypedResultSet.Row row : resultSet)
            r.add(Pair.create(row.has("logged_keyspace") ? row.getString("logged_keyspace") : null,
                              row.getString("query_string")));
        return r;
    }
}<|MERGE_RESOLUTION|>--- conflicted
+++ resolved
@@ -39,12 +39,6 @@
 import org.slf4j.Logger;
 import org.slf4j.LoggerFactory;
 
-<<<<<<< HEAD
-=======
-import com.google.common.util.concurrent.Futures;
-
-import org.apache.cassandra.config.CFMetaData;
->>>>>>> 02e9ddfa
 import org.apache.cassandra.config.DatabaseDescriptor;
 import org.apache.cassandra.cql3.QueryProcessor;
 import org.apache.cassandra.cql3.UntypedResultSet;
@@ -119,15 +113,15 @@
 
     public static final TableMetadata Batches =
         parse(BATCHES,
-                "batches awaiting replay",
-                "CREATE TABLE %s ("
-                + "id timeuuid,"
-                + "mutations list<blob>,"
-                + "version int,"
-                + "PRIMARY KEY ((id)))")
-                .partitioner(new LocalPartitioner(TimeUUIDType.instance))
-                .compaction(CompactionParams.scts(singletonMap("min_threshold", "2")))
-                .build();
+              "batches awaiting replay",
+              "CREATE TABLE %s ("
+              + "id timeuuid,"
+              + "mutations list<blob>,"
+              + "version int,"
+              + "PRIMARY KEY ((id)))")
+              .partitioner(new LocalPartitioner(TimeUUIDType.instance))
+              .compaction(CompactionParams.stcs(singletonMap("min_threshold", "2")))
+              .build();
 
     private static final TableMetadata Paxos =
         parse(PAXOS,
