--- conflicted
+++ resolved
@@ -744,11 +744,7 @@
 
                 // We need to get the partition deletion and include it if it's live. In any case though, we're done with that sstable.
                 sstable.incrementReadCount();
-<<<<<<< HEAD
-                try (UnfilteredRowIterator iter = StorageHook.instance.makeRowIterator(cfs, sstable, partitionKey(), Slices.ALL, columnFilter(), filter.isReversed()))
-=======
-                try (UnfilteredRowIterator iter = StorageHook.instance.makeRowIterator(cfs, sstable, partitionKey(), filter.getSlices(metadata()), columnFilter(), filter.isReversed(), isForThrift()))
->>>>>>> 863ad11c
+                try (UnfilteredRowIterator iter = StorageHook.instance.makeRowIterator(cfs, sstable, partitionKey(), filter.getSlices(metadata()), columnFilter(), filter.isReversed()))
                 {
                     sstablesIterated++;
                     if (!iter.partitionLevelDeletion().isLive())
