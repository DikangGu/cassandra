--- conflicted
+++ resolved
@@ -85,13 +85,8 @@
      */
     public StreamPlan requestRanges(InetAddress from, InetAddress connecting, String keyspace, Collection<Range<Token>> ranges, String... columnFamilies)
     {
-<<<<<<< HEAD
-        StreamSession session = coordinator.getOrCreateNextSession(from);
+        StreamSession session = coordinator.getOrCreateNextSession(from, connecting);
         session.addStreamRequest(keyspace, ranges, Arrays.asList(columnFamilies), repairedAt);
-=======
-        StreamSession session = getOrCreateSession(from, connecting);
-        session.addStreamRequest(keyspace, ranges, Arrays.asList(columnFamilies));
->>>>>>> c6867c2c
         return this;
     }
 
@@ -131,13 +126,8 @@
      */
     public StreamPlan transferRanges(InetAddress to, InetAddress connecting, String keyspace, Collection<Range<Token>> ranges, String... columnFamilies)
     {
-<<<<<<< HEAD
-        StreamSession session = coordinator.getOrCreateNextSession(to);
+        StreamSession session = coordinator.getOrCreateNextSession(to, connecting);
         session.addTransferRanges(keyspace, ranges, Arrays.asList(columnFamilies), flushBeforeTransfer, repairedAt);
-=======
-        StreamSession session = getOrCreateSession(to, connecting);
-        session.addTransferRanges(keyspace, ranges, Arrays.asList(columnFamilies), flushBeforeTransfer);
->>>>>>> c6867c2c
         return this;
     }
 
@@ -151,12 +141,7 @@
      */
     public StreamPlan transferFiles(InetAddress to, Collection<StreamSession.SSTableStreamingSections> sstableDetails)
     {
-<<<<<<< HEAD
         coordinator.transferFiles(to, sstableDetails);
-=======
-        StreamSession session = getOrCreateSession(to, to);
-        session.addTransferFiles(sstableDetails);
->>>>>>> c6867c2c
         return this;
 
     }
@@ -211,19 +196,4 @@
         this.flushBeforeTransfer = flushBeforeTransfer;
         return this;
     }
-
-<<<<<<< HEAD
-=======
-    private StreamSession getOrCreateSession(InetAddress peer, InetAddress preferred)
-    {
-        StreamSession session = sessions.get(peer);
-        if (session == null)
-        {
-            session = new StreamSession(peer, preferred, connectionFactory);
-            sessions.put(peer, session);
-        }
-        return session;
-    }
-
->>>>>>> c6867c2c
 }