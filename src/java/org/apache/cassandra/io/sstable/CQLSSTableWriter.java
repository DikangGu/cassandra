--- conflicted
+++ resolved
@@ -26,27 +26,20 @@
 import com.google.common.collect.ImmutableMap;
 
 import org.apache.cassandra.config.CFMetaData;
+import org.apache.cassandra.config.Config;
 import org.apache.cassandra.config.KSMetaData;
 import org.apache.cassandra.config.Schema;
 import org.apache.cassandra.cql3.*;
-<<<<<<< HEAD
 import org.apache.cassandra.cql3.statements.CreateTableStatement;
 import org.apache.cassandra.cql3.statements.ParsedStatement;
 import org.apache.cassandra.cql3.statements.UpdateStatement;
 import org.apache.cassandra.db.ArrayBackedSortedColumns;
 import org.apache.cassandra.db.Cell;
 import org.apache.cassandra.db.ColumnFamily;
-import org.apache.cassandra.db.Keyspace;
-import org.apache.cassandra.db.commitlog.CommitLog;
-=======
-import org.apache.cassandra.config.*;
-import org.apache.cassandra.db.*;
->>>>>>> ecf48dd7
 import org.apache.cassandra.db.composites.Composite;
 import org.apache.cassandra.db.marshal.AbstractType;
 import org.apache.cassandra.dht.IPartitioner;
 import org.apache.cassandra.dht.Murmur3Partitioner;
-import org.apache.cassandra.exceptions.ConfigurationException;
 import org.apache.cassandra.exceptions.InvalidRequestException;
 import org.apache.cassandra.exceptions.RequestValidationException;
 import org.apache.cassandra.io.sstable.format.SSTableFormat;
@@ -88,11 +81,7 @@
 {
     static
     {
-<<<<<<< HEAD
-        Keyspace.setInitialized();
-=======
         Config.setClientMode(true);
->>>>>>> ecf48dd7
     }
 
     private final AbstractSSTableSimpleWriter writer;
@@ -366,27 +355,11 @@
                     KSMetaData ksm = Schema.instance.getKSMetaData(this.schema.ksName);
                     if (ksm == null)
                     {
-<<<<<<< HEAD
-                        ksm = KSMetaData.newKeyspace(this.schema.ksName,
-                                                     AbstractReplicationStrategy.getClass("org.apache.cassandra.locator.SimpleStrategy"),
-                                                     ImmutableMap.of("replication_factor", "1"),
-                                                     true,
-                                                     Collections.singleton(this.schema));
-                        Schema.instance.load(ksm);
-                    }
-                    else if (Schema.instance.getCFMetaData(this.schema.ksName, this.schema.cfName) == null)
-                    {
-                        Schema.instance.load(this.schema);
-                        ksm = ksm.cloneWithTableAdded(this.schema);
-                        Schema.instance.setKeyspaceDefinition(ksm);
-                        Keyspace.open(ksm.name).initCf(this.schema.cfId, this.schema.cfName, false);
-=======
                         createKeyspaceWithTable(this.schema);
                     }
                     else if (Schema.instance.getCFMetaData(this.schema.ksName, this.schema.cfName) == null)
                     {
                         addTableToKeyspace(ksm, this.schema);
->>>>>>> ecf48dd7
                     }
                     return this;
                 }
@@ -398,32 +371,32 @@
         }
 
         /**
-         * Adds the specified column family to the specified keyspace.
-         *
-         * @param ksm the keyspace meta data
-         * @param cfm the column family meta data
-         */
-        private static void addTableToKeyspace(KSMetaData ksm, CFMetaData cfm)
-        {
-            ksm = KSMetaData.cloneWith(ksm, Iterables.concat(ksm.cfMetaData().values(), Collections.singleton(cfm)));
-            Schema.instance.load(cfm);
-            Schema.instance.setKeyspaceDefinition(ksm);
-        }
-
-        /**
-         * Creates a keyspace for the specified column family.
-         *
-         * @param cfm the column family
-         * @throws ConfigurationException if a problem occurs while creating the keyspace.
-         */
-        private static void createKeyspaceWithTable(CFMetaData cfm) throws ConfigurationException
-        {
-            KSMetaData ksm = KSMetaData.newKeyspace(cfm.ksName,
-                                                    AbstractReplicationStrategy.getClass("org.apache.cassandra.locator.SimpleStrategy"),
-                                                    ImmutableMap.of("replication_factor", "1"),
-                                                    true,
-                                                    Collections.singleton(cfm));
+         * Creates the keyspace with the specified table.
+         *
+         * @param the table the table that must be created.
+         */
+        private static void createKeyspaceWithTable(CFMetaData table)
+        {
+            KSMetaData ksm;
+            ksm = KSMetaData.newKeyspace(table.ksName,
+                                         AbstractReplicationStrategy.getClass("org.apache.cassandra.locator.SimpleStrategy"),
+                                         ImmutableMap.of("replication_factor", "1"),
+                                         true,
+                                         Collections.singleton(table));
             Schema.instance.load(ksm);
+        }
+
+        /**
+         * Adds the table to the to the specified keyspace.
+         *
+         * @param keyspace the keyspace to add to
+         * @param table the table to add
+         */
+        private static void addTableToKeyspace(KSMetaData keyspace, CFMetaData table)
+        {
+            KSMetaData clone = keyspace.cloneWithTableAdded(table);
+            Schema.instance.load(table);
+            Schema.instance.setKeyspaceDefinition(clone);
         }
 
         /**
