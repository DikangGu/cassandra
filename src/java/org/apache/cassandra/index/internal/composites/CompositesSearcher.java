--- conflicted
+++ resolved
@@ -154,12 +154,7 @@
 
                         // Query the gathered index hits. We still need to filter stale hits from the resulting query.
                         ClusteringIndexNamesFilter filter = new ClusteringIndexNamesFilter(clusterings.build(), false);
-<<<<<<< HEAD
                         dataCmd = SinglePartitionReadCommand.create(index.baseCfs.metadata(),
-=======
-                        dataCmd = SinglePartitionReadCommand.create(isForThrift(),
-                                                                    index.baseCfs.metadata,
->>>>>>> 7ad1945e
                                                                     command.nowInSec(),
                                                                     command.columnFilter(),
                                                                     command.rowFilter(),
