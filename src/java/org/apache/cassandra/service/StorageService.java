--- conflicted
+++ resolved
@@ -547,12 +547,9 @@
         logger.info("Starting up server gossip");
         joined = true;
 
-<<<<<<< HEAD
-=======
         // Seed the host ID-to-endpoint map with our own ID.
         getTokenMetadata().maybeAddHostId(SystemTable.getLocalHostId(), FBUtilities.getBroadcastAddress());
 
->>>>>>> c283c4b6
         // have to start the gossip service before we can see any info on other nodes.  this is necessary
         // for bootstrap to get the load info it needs.
         // (we won't be part of the storage ring though until we add a nodeId to our state, below.)
