--- conflicted
+++ resolved
@@ -768,14 +768,9 @@
                         InetAddress existing = tokenMetadata.getEndpoint(token);
                         if (existing != null)
                         {
-<<<<<<< HEAD
                             long nanoDelay = delay * 1000000L;
                             if (Gossiper.instance.getEndpointStateForEndpoint(existing).getUpdateTimestamp() > (System.nanoTime() - nanoDelay))
-                                throw new UnsupportedOperationException("Cannnot replace a live node... ");
-=======
-                            if (Gossiper.instance.getEndpointStateForEndpoint(existing).getUpdateTimestamp() > (System.currentTimeMillis() - delay))
                                 throw new UnsupportedOperationException("Cannot replace a live node... ");
->>>>>>> 4e67631e
                             current.add(existing);
                         }
                         else
