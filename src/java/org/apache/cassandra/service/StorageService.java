--- conflicted
+++ resolved
@@ -65,10 +65,7 @@
 import org.apache.cassandra.io.sstable.SSTableDeletingTask;
 import org.apache.cassandra.io.sstable.SSTableLoader;
 import org.apache.cassandra.io.util.FileUtils;
-import org.apache.cassandra.locator.AbstractReplicationStrategy;
-import org.apache.cassandra.locator.DynamicEndpointSnitch;
-import org.apache.cassandra.locator.IEndpointSnitch;
-import org.apache.cassandra.locator.TokenMetadata;
+import org.apache.cassandra.locator.*;
 import org.apache.cassandra.net.AsyncOneResponse;
 import org.apache.cassandra.net.MessageOut;
 import org.apache.cassandra.net.MessagingService;
@@ -390,27 +387,14 @@
         initClient(0);
 
         // sleep a while to allow gossip to warm up (the other nodes need to know about this one before they can reply).
-        boolean isUp = false;
-        while (!isUp)
-        {
-<<<<<<< HEAD
+        outer:
+        while (true)
+        {
             Uninterruptibles.sleepUninterruptibly(1, TimeUnit.SECONDS);
             for (InetAddress address : Gossiper.instance.getLiveMembers())
-=======
-            // sleep a while to allow gossip to warm up (the other nodes need to know about this one before they can reply).
-            outer:
-            while (true)
->>>>>>> 9ba0ff03
             {
                 if (!Gossiper.instance.isFatClient(address))
-                {
-<<<<<<< HEAD
-                    isUp = true;
-=======
-                    if (!Gossiper.instance.isFatClient(address))
-                        break outer;
->>>>>>> 9ba0ff03
-                }
+                    break outer;
             }
         }
 
