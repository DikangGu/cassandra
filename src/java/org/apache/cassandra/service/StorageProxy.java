--- conflicted
+++ resolved
@@ -681,7 +681,7 @@
         {
             MessageOut<RowMutation> message = rm.createMessage();
             for (InetAddress target : endpoints)
-                MessagingService.instance().sendRR(message, target, handler, message.getTimeout(), ConsistencyLevel.ONE);
+                MessagingService.instance().sendRR(message, target, handler);
         }
     }
 
@@ -866,7 +866,7 @@
                     // (1.1 knows how to forward old-style String message IDs; updated to int in 2.0)
                     if (localDataCenter.equals(dc))
                     {
-                        MessagingService.instance().sendRR(message, destination, responseHandler, message.getTimeout(), consistency_level);
+                        MessagingService.instance().sendRR(message, destination, responseHandler);
                     }
                     else
                     {
@@ -982,11 +982,7 @@
             }
             message = message.withParameter(RowMutation.FORWARD_TO, out.getData());
             // send the combined message + forward headers
-<<<<<<< HEAD
-            int id = MessagingService.instance().sendRR(message, target, handler, message.getTimeout(), handler.consistencyLevel);
-=======
             int id = MessagingService.instance().sendRR(message, target, handler);
->>>>>>> 111c74ef
             logger.trace("Sending message to {}@{}", id, target);
         }
         catch (IOException e)
@@ -1046,12 +1042,7 @@
             AbstractWriteResponseHandler responseHandler = new WriteResponseHandler(endpoint, WriteType.COUNTER);
 
             Tracing.trace("Enqueuing counter update to {}", endpoint);
-<<<<<<< HEAD
-            MessageOut<CounterMutation> message = cm.makeMutationMessage();
-            MessagingService.instance().sendRR(message, endpoint, responseHandler, message.getTimeout(), cm.consistency());
-=======
             MessagingService.instance().sendRR(cm.makeMutationMessage(), endpoint, responseHandler);
->>>>>>> 111c74ef
             return responseHandler;
         }
     }
