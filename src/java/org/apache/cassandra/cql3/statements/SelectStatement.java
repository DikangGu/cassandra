--- conflicted
+++ resolved
@@ -927,24 +927,14 @@
                 {
                     if (slice.hasBound(b))
                     {
-<<<<<<< HEAD
                         ByteBuffer value = validateIndexedValue(def, slice.bound(b, options));
-                        expressions.add(new IndexExpression(def.name.bytes, slice.getIndexOperator(b), value));
-=======
-                        ByteBuffer value = slice.bound(b, variables);
-                        if (value == null)
-                            throw new InvalidRequestException(String.format("Unsupported null value for indexed column %s", name));
-                        if (value.remaining() > 0xFFFF)
-                            throw new InvalidRequestException("Index expression values may not be larger than 64K");
-
                         IndexOperator op = slice.getIndexOperator(b);
                         // If the underlying comparator for name is reversed, we need to reverse the IndexOperator: user operation
                         // always refer to the "forward" sorting even if the clustering order is reversed, but the 2ndary code does
                         // use the underlying comparator as is.
                         if (name.type instanceof ReversedType)
                             op = reverse(op);
-                        expressions.add(new IndexExpression(name.name.key, op, value));
->>>>>>> 20e058b2
+                        expressions.add(new IndexExpression(def.name.bytes, op, value));
                     }
                 }
             }
@@ -976,7 +966,6 @@
         return expressions;
     }
 
-<<<<<<< HEAD
     private static ByteBuffer validateIndexedValue(ColumnDefinition def, ByteBuffer value) throws InvalidRequestException
     {
         if (value == null)
@@ -1015,8 +1004,6 @@
         };
     }
 
-    private ResultSet process(List<Row> rows, QueryOptions options, int limit, long now) throws InvalidRequestException
-=======
     private static IndexOperator reverse(IndexOperator op)
     {
         switch (op)
@@ -1029,8 +1016,7 @@
         }
     }
 
-    private ResultSet process(List<Row> rows, List<ByteBuffer> variables, int limit, long now) throws InvalidRequestException
->>>>>>> 20e058b2
+    private ResultSet process(List<Row> rows, QueryOptions options, int limit, long now) throws InvalidRequestException
     {
         Selection.ResultSetBuilder result = selection.resultSetBuilder(now);
         for (org.apache.cassandra.db.Row row : rows)
