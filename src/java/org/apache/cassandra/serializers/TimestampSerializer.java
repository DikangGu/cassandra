--- conflicted
+++ resolved
@@ -97,7 +97,6 @@
         }
     };
 
-<<<<<<< HEAD
     private static final String UTC_FORMAT = dateStringPatterns[40];
     private static final ThreadLocal<SimpleDateFormat> FORMATTER_UTC = new ThreadLocal<SimpleDateFormat>()
     {
@@ -108,10 +107,7 @@
             return sdf;
         }
     };
-
-    public static final SimpleDateFormat TO_JSON_FORMAT = new SimpleDateFormat(dateStringPatterns[15]);
-
-=======
+    
     private static final ThreadLocal<SimpleDateFormat> FORMATTER_TO_JSON = new ThreadLocal<SimpleDateFormat>()
     {
         protected SimpleDateFormat initialValue()
@@ -119,8 +115,9 @@
             return new SimpleDateFormat(dateStringPatterns[15]);
         }
     };
+
+
     
->>>>>>> ebbd5169
     public static final TimestampSerializer instance = new TimestampSerializer();
 
     public Date deserialize(ByteBuffer bytes)
