--- conflicted
+++ resolved
@@ -147,34 +147,10 @@
                                            superCFMD(ks1, "Super6", LexicalUUIDType.instance, UTF8Type.instance),
                                            indexCFMD(ks1, "Indexed1", true),
                                            indexCFMD(ks1, "Indexed2", false),
-<<<<<<< HEAD
                                            CFMetaData.denseCFMetaData(ks1, "StandardInteger1", IntegerType.instance),
+                                           CFMetaData.denseCFMetaData(ks1, "StandardLong3", IntegerType.instance),
                                            CFMetaData.denseCFMetaData(ks1, "Counter1", bytes).defaultValidator(CounterColumnType.instance),
                                            CFMetaData.denseCFMetaData(ks1, "SuperCounter1", bytes, bytes).defaultValidator(CounterColumnType.instance),
-=======
-                                           new CFMetaData(ks1,
-                                                          "StandardInteger1",
-                                                          st,
-                                                          IntegerType.instance,
-                                                          null),
-                                           new CFMetaData(ks1,
-                                                          "StandardLong3",
-                                                          st,
-                                                          LongType.instance,
-                                                          null),
-                                           new CFMetaData(ks1,
-                                                          "Counter1",
-                                                          st,
-                                                          bytes,
-                                                          null)
-                                                   .defaultValidator(CounterColumnType.instance),
-                                           new CFMetaData(ks1,
-                                                          "SuperCounter1",
-                                                          su,
-                                                          bytes,
-                                                          bytes)
-                                                   .defaultValidator(CounterColumnType.instance),
->>>>>>> b42feea6
                                            superCFMD(ks1, "SuperDirectGC", BytesType.instance).gcGraceSeconds(0),
                                            jdbcSparseCFMD(ks1, "JdbcInteger", IntegerType.instance).addColumnDefinition(integerColumn(ks1, "JdbcInteger")),
                                            jdbcSparseCFMD(ks1, "JdbcUtf8", UTF8Type.instance).addColumnDefinition(utf8Column(ks1, "JdbcUtf8")),
@@ -190,24 +166,14 @@
                                            standardCFMD(ks1, "legacyleveled")
                                                                                .compactionStrategyClass(LeveledCompactionStrategy.class)
                                                                                .compactionStrategyOptions(leveledOptions),
-<<<<<<< HEAD
                                            standardCFMD(ks1, "StandardLowIndexInterval").minIndexInterval(8)
                                                                                         .maxIndexInterval(256)
-                                                                                        .caching(CachingOptions.NONE)));
-
-=======
+                                                                                        .caching(CachingOptions.NONE),
+
                                            standardCFMD(ks1, "UUIDKeys").keyValidator(UUIDType.instance),
-                                           new CFMetaData(ks1,
-                                                          "MixedTypes",
-                                                          st,
-                                                          LongType.instance,
-                                                          null).keyValidator(UUIDType.instance).defaultValidator(BooleanType.instance),
-                                           new CFMetaData(ks1,
-                                                          "MixedTypesComposite",
-                                                          st,
-                                                          composite,
-                                                          null).keyValidator(composite).defaultValidator(BooleanType.instance)));
->>>>>>> b42feea6
+                                           CFMetaData.denseCFMetaData(ks1, "MixedTypes", LongType.instance).keyValidator(UUIDType.instance).defaultValidator(BooleanType.instance),
+                                           CFMetaData.denseCFMetaData(ks1, "MixedTypesComposite", composite).keyValidator(composite).defaultValidator(BooleanType.instance)
+        ));
 
         // Keyspace 2
         schema.add(KSMetaData.testMetadata(ks2,
