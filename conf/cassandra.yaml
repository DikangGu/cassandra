--- conflicted
+++ resolved
@@ -1121,12 +1121,6 @@
 # Do not try to coalesce messages if we already got that many messages. This should be more than 2 and less than 128.
 # otc_coalescing_enough_coalesced_messages: 8
 
-<<<<<<< HEAD
-# Track a metric per keyspace indicating whether replication achieved the ideal consistency
-# level for writes without timing out. This is different from the consistency level requested by
-# each write which may be lower in order to facilitate availability.
-# ideal_consistency_level: EACH_QUORUM
-=======
 # How many milliseconds to wait between two expiration runs on the backlog (queue) of the OutboundTcpConnection.
 # Expiration is done if messages are piling up in the backlog. Droppable messages are expired to free the memory
 # taken by expired messages. The interval should be between 0 and 1000, and in most installations the default value
@@ -1135,4 +1129,8 @@
 # An interval of 0 disables any wait time, which is the behavior of former Cassandra versions.
 #
 # otc_backlog_expiration_interval_ms: 200
->>>>>>> 18765886
+
+# Track a metric per keyspace indicating whether replication achieved the ideal consistency
+# level for writes without timing out. This is different from the consistency level requested by
+# each write which may be lower in order to facilitate availability.
+# ideal_consistency_level: EACH_QUORUM