--- conflicted
+++ resolved
@@ -1,4 +1,3 @@
-<<<<<<< HEAD
 3.0.6
  * Fix paging for range queries where all clustering columns are specified (CASSANDRA-11669)
  * Don't require HEAP_NEW_SIZE to be set when using G1 (CASSANDRA-11600)
@@ -15,10 +14,7 @@
    header is received (CASSANDRA-11464)
  * Validate that num_tokens and initial_token are consistent with one another (CASSANDRA-10120)
 Merged from 2.2:
-=======
-2.2.7
  * Restore ability to filter on clustering columns when using a 2i (CASSANDRA-11510)
->>>>>>> dff7b447
  * JSON datetime formatting needs timezone (CASSANDRA-11137)
  * Fix is_dense recalculation for Thrift-updated tables (CASSANDRA-11502)
  * Remove unnescessary file existence check during anticompaction (CASSANDRA-11660)
