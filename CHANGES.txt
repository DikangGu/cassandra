--- conflicted
+++ resolved
@@ -1,4 +1,3 @@
-<<<<<<< HEAD
 3.0.3
  * Fix counting of received sstables in streaming (CASSANDRA-10949)
  * Implement hints compression (CASSANDRA-9428)
@@ -11,10 +10,7 @@
  * (Hadoop) Close Clusters and Sessions in Hadoop Input/Output classes (CASSANDRA-10837)
  * Fix sstableloader not working with upper case keyspace name (CASSANDRA-10806)
 Merged from 2.2:
-=======
-2.2.5
  * Skip commit log and saved cache directories in SSTable version startup check (CASSANDRA-10902)
->>>>>>> 9dafa438
  * drop/alter user should be case sensitive (CASSANDRA-10817)
  * jemalloc detection fails due to quoting issues in regexv (CASSANDRA-10946)
  * (cqlsh) show correct column names for empty result sets (CASSANDRA-9813)
