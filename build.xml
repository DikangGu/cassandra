<?xml version="1.0" encoding="UTF-8" standalone="no"?>
<!--
 ~ Licensed to the Apache Software Foundation (ASF) under one
 ~ or more contributor license agreements.  See the NOTICE file
 ~ distributed with this work for additional information
 ~ regarding copyright ownership.  The ASF licenses this file
 ~ to you under the Apache License, Version 2.0 (the
 ~ "License"); you may not use this file except in compliance
 ~ with the License.  You may obtain a copy of the License at
 ~
 ~    http://www.apache.org/licenses/LICENSE-2.0
 ~
 ~ Unless required by applicable law or agreed to in writing,
 ~ software distributed under the License is distributed on an
 ~ "AS IS" BASIS, WITHOUT WARRANTIES OR CONDITIONS OF ANY
 ~ KIND, either express or implied.  See the License for the
 ~ specific language governing permissions and limitations
 ~ under the License.
 -->
<project basedir="." default="jar" name="apache-cassandra"
         xmlns:artifact="antlib:org.apache.maven.artifact.ant">
    <property environment="env"/>
    <property file="build.properties" />
    <property file="build.properties.default" />
    <property name="debuglevel" value="source,lines,vars"/>

    <!-- default version and SCM information -->
    <property name="base.version" value="2.1"/>
    <property name="scm.connection" value="scm:git://git.apache.org/cassandra.git"/>
    <property name="scm.developerConnection" value="scm:git://git.apache.org/cassandra.git"/>
    <property name="scm.url" value="http://git-wip-us.apache.org/repos/asf?p=cassandra.git;a=tree"/>

    <!-- directory details -->
    <property name="basedir" value="."/>
    <property name="build.src" value="${basedir}/src"/>
    <property name="build.src.java" value="${basedir}/src/java"/>
    <property name="build.src.resources" value="${basedir}/src/resources"/>
    <property name="build.src.gen-java" value="${basedir}/src/gen-java"/>
    <property name="build.lib" value="${basedir}/lib"/>
    <property name="build.tools.lib" value="${basedir}/tools/lib"/>
    <property name="build.dir" value="${basedir}/build"/>
    <property name="build.dir.lib" value="${basedir}/build/lib"/>
    <property name="build.test.dir" value="${build.dir}/test"/>
    <property name="build.classes" value="${build.dir}/classes"/>
    <property name="build.classes.main" value="${build.classes}/main" />
    <property name="build.classes.thrift" value="${build.classes}/thrift" />
    <property name="javadoc.dir" value="${build.dir}/javadoc"/>
    <property name="javadoc.jars.dir" value="${build.dir}/javadocs"/>
    <property name="interface.dir" value="${basedir}/interface"/>
    <property name="interface.thrift.dir" value="${interface.dir}/thrift"/>
    <property name="interface.thrift.gen-java" value="${interface.thrift.dir}/gen-java"/>
    <property name="test.dir" value="${basedir}/test"/>
    <property name="test.resources" value="${test.dir}/resources"/>
    <property name="test.lib" value="${build.dir}/test/lib"/>
    <property name="test.classes" value="${build.dir}/test/classes"/>
    <property name="test.conf" value="${test.dir}/conf"/>
    <property name="test.data" value="${test.dir}/data"/>
    <property name="test.name" value="*Test"/>
    <property name="test.unit.src" value="${test.dir}/unit"/>
    <property name="test.long.src" value="${test.dir}/long"/>
    <property name="test.pig.src" value="${test.dir}/pig"/>
    <property name="dist.dir" value="${build.dir}/dist"/>
	
	<property name="source.version" value="1.7"/>
	<property name="target.version" value="1.7"/>
	
    <condition property="version" value="${base.version}">
      <isset property="release"/>
    </condition>
    <property name="version" value="${base.version}-SNAPSHOT"/>
    <property name="version.properties.dir"
              value="${build.src.resources}/org/apache/cassandra/config/" />
    <property name="final.name" value="${ant.project.name}-${version}"/>
 
    <!-- details of what version of Maven ANT Tasks to fetch -->
    <property name="maven-ant-tasks.version" value="2.1.3" />
    <property name="maven-ant-tasks.local" value="${user.home}/.m2/repository/org/apache/maven/maven-ant-tasks"/>
    <property name="maven-ant-tasks.url"
              value="http://repo2.maven.org/maven2/org/apache/maven/maven-ant-tasks" />
    <!-- details of how and which Maven repository we publish to -->
    <property name="maven.version" value="3.0.3" />
    <condition property="maven-repository-url" value="https://repository.apache.org/service/local/staging/deploy/maven2">
      <isset property="release"/>
    </condition>
    <condition property="maven-repository-id" value="apache.releases.https">
      <isset property="release"/>
    </condition>
    <property name="maven-repository-url" value="https://repository.apache.org/content/repositories/snapshots"/>
    <property name="maven-repository-id" value="apache.snapshots.https"/>

    <property name="test.timeout" value="60000" />
    <property name="test.long.timeout" value="600000" />

    <!-- http://cobertura.sourceforge.net/ -->
    <property name="cobertura.version" value="1.9.4.1"/>
    <property name="cobertura.build.dir" value="${build.dir}/cobertura"/>
    <property name="cobertura.report.dir" value="${cobertura.build.dir}/report"/>
    <property name="cobertura.classes.dir" value="${cobertura.build.dir}/classes"/>
    <property name="cobertura.datafile" value="${cobertura.build.dir}/cobertura.ser"/>

    <condition property="maven-ant-tasks.jar.exists">
      <available file="${build.dir}/maven-ant-tasks-${maven-ant-tasks.version}.jar" />
    </condition>

    <condition property="maven-ant-tasks.jar.local">
      <available file="${maven-ant-tasks.local}/${maven-ant-tasks.version}/maven-ant-tasks-${maven-ant-tasks.version}.jar" />
    </condition>

    <condition property="is.source.artifact">
      <available file="${build.src.java}" type="dir" />
    </condition>

    <tstamp>
      <format property="YEAR" pattern="yyyy"/>
    </tstamp>

    <!--
         Add all the dependencies.
    -->
    <path id="maven-ant-tasks.classpath" path="${build.dir}/maven-ant-tasks-${maven-ant-tasks.version}.jar" />
    <path id="cassandra.classpath">
        <pathelement location="${cobertura.classes.dir}"/>
        <pathelement location="${build.classes.main}" />
        <pathelement location="${build.classes.thrift}" />
        <fileset dir="${build.lib}">
          <include name="**/*.jar" />
          <exclude name="**/*-sources.jar"/>
        </fileset>
        <fileset dir="${build.dir.lib}">
          <include name="**/*.jar" />
          <exclude name="**/*-sources.jar"/>
        </fileset>
    </path>
	
	<path id="cobertura.classpath">
		<pathelement location="${cobertura.classes.dir}"/>
	</path>

  <macrodef name="create-javadoc">
    <attribute name="destdir"/>
    <element name="filesets"/>
    <sequential>
      <javadoc destdir="@{destdir}" author="true" version="true" use="true"
        windowtitle="${ant.project.name} API" classpathref="cassandra.classpath"
        bottom="Copyright &amp;copy; ${YEAR} The Apache Software Foundation"
        useexternalfile="yes"
        maxmemory="256m">
        <filesets/>
      </javadoc>
    </sequential>
  </macrodef>

    <!--
        Setup the output directories.
    -->
    <target name="init">
        <fail unless="is.source.artifact"
            message="Not a source artifact, stopping here." />
        <mkdir dir="${build.classes.main}"/>
        <mkdir dir="${build.classes.thrift}"/>
        <mkdir dir="${test.lib}"/>
        <mkdir dir="${test.classes}"/>
        <mkdir dir="${build.src.gen-java}"/>
        <mkdir dir="${build.dir.lib}"/>
    </target>

    <target name="clean" description="Remove all locally created artifacts">
        <delete dir="${build.test.dir}" />
        <delete dir="${build.classes}" />
        <delete dir="${cobertura.classes.dir}" />
        <delete dir="${build.src.gen-java}" />
        <delete dir="${version.properties.dir}" />
    </target>
    <target depends="clean" name="cleanall"/>

    <target name="realclean" depends="clean" description="Remove the entire build directory and all downloaded artifacts">
        <delete dir="${build.dir}" />
    </target>

    <!--
       This generates the CLI grammar files from Cli.g
    -->
    <target name="check-gen-cli-grammar">
        <uptodate property="cliUpToDate"
                srcfile="${build.src.java}/org/apache/cassandra/cli/Cli.g"
                targetfile="${build.src.gen-java}/org/apache/cassandra/cli/Cli.tokens"/>
    </target>

    <target name="gen-cli-grammar" depends="check-gen-cli-grammar" unless="cliUpToDate">
      <echo>Building Grammar ${build.src.java}/org/apache/cassandra/cli/Cli.g  ....</echo>
      <java classname="org.antlr.Tool"
            classpath="${build.lib}/antlr-3.2.jar"
            fork="true"
            failonerror="true">
         <arg value="${build.src.java}/org/apache/cassandra/cli/Cli.g" />
         <arg value="-fo" />
         <arg value="${build.src.gen-java}/org/apache/cassandra/cli/" />
      </java>
    </target>

    <!--
       This generates the CQL grammar files from Cql.g
    -->
    <target name="check-gen-cql2-grammar">
        <uptodate property="cql2current"
                srcfile="${build.src.java}/org/apache/cassandra/cql/Cql.g"
                targetfile="${build.src.gen-java}/org/apache/cassandra/cql/Cql.tokens"/>
    </target>
    <target name="check-gen-cql3-grammar">
        <uptodate property="cql3current"
                srcfile="${build.src.java}/org/apache/cassandra/cql3/Cql.g"
                targetfile="${build.src.gen-java}/org/apache/cassandra/cql3/Cql.tokens"/>
    </target>
 
    <target name="gen-cql2-grammar" depends="check-gen-cql2-grammar" unless="cql2current">
      <echo>Building Grammar ${build.src.java}/org/apache/cassandra/cql/Cql.g  ...</echo>
      <java classname="org.antlr.Tool"
            classpath="${build.lib}/antlr-3.2.jar"
            fork="true"
            failonerror="true">
         <arg value="${build.src.java}/org/apache/cassandra/cql/Cql.g" />
         <arg value="-fo" />
         <arg value="${build.src.gen-java}/org/apache/cassandra/cql/" />
      </java>
    </target>
    <target name="gen-cql3-grammar" depends="check-gen-cql3-grammar" unless="cql3current">
      <echo>Building Grammar ${build.src.java}/org/apache/cassandra/cql3/Cql.g  ...</echo>
      <java classname="org.antlr.Tool"
            classpath="${build.lib}/antlr-3.2.jar"
            fork="true"
            failonerror="true">
         <arg value="${build.src.java}/org/apache/cassandra/cql3/Cql.g" />
         <arg value="-fo" />
         <arg value="${build.src.gen-java}/org/apache/cassandra/cql3/" />
      </java>
    </target>

    <target name="generate-cql-html" depends="maven-ant-tasks-init" description="Generate HTML from textile source">
        <artifact:dependencies pathId="wikitext.classpath">
            <dependency groupId="com.datastax.wikitext" artifactId="wikitext-core-ant" version="1.3"/>
            <dependency groupId="org.fusesource.wikitext" artifactId="textile-core" version="1.3"/>
        </artifact:dependencies>
        <taskdef classpathref="wikitext.classpath" resource="wikitexttasks.properties" />
        <wikitext-to-html markupLanguage="Textile">
            <fileset dir="${basedir}">
                <include name="doc/cql/*.textile"/>
            </fileset>
            <fileset dir="${basedir}">
                <include name="doc/cql3/*.textile"/>
            </fileset>
        </wikitext-to-html>
    </target>

    <!--
       Fetch Maven Ant Tasks and Cassandra's dependencies
       These targets are intentionally free of dependencies so that they
       can be run stand-alone from a binary release artifact.
    -->
    <target name="maven-ant-tasks-localrepo" unless="maven-ant-tasks.jar.exists" if="maven-ant-tasks.jar.local"
            depends="init" description="Fetch Maven ANT Tasks from Maven Local Repository">
      <copy file="${maven-ant-tasks.local}/${maven-ant-tasks.version}/maven-ant-tasks-${maven-ant-tasks.version}.jar"
           tofile="${build.dir}/maven-ant-tasks-${maven-ant-tasks.version}.jar"/>
      <property name="maven-ant-tasks.jar.exists" value="true"/>
    </target>

    <target name="maven-ant-tasks-download" depends="init,maven-ant-tasks-localrepo" unless="maven-ant-tasks.jar.exists"
            description="Fetch Maven ANT Tasks from Maven Central Repositroy">
      <echo>Downloading Maven ANT Tasks...</echo>
      <get src="${maven-ant-tasks.url}/${maven-ant-tasks.version}/maven-ant-tasks-${maven-ant-tasks.version}.jar"
           dest="${build.dir}/maven-ant-tasks-${maven-ant-tasks.version}.jar" usetimestamp="true" />
    </target>

    <target name="maven-ant-tasks-init" depends="init,maven-ant-tasks-download" unless="maven-ant-tasks.initialized"
            description="Initialize Maven ANT Tasks">
      <typedef uri="antlib:org.apache.maven.artifact.ant" classpathref="maven-ant-tasks.classpath" />

      <!-- define the remote repositories we use -->
      <artifact:remoteRepository id="central"   url="${artifact.remoteRepository.central}"/>
      <artifact:remoteRepository id="java.net2" url="${artifact.remoteRepository.java.net2}"/>
      <artifact:remoteRepository id="apache"    url="${artifact.remoteRepository.apache}"/>

      <macrodef name="install">
        <attribute name="pomFile"/>
        <attribute name="file"/>
        <attribute name="classifier" default=""/>
        <attribute name="packaging" default="jar"/>
        <sequential>
          <artifact:mvn mavenVersion="${maven.version}" fork="true" failonerror="true">
            <arg value="org.apache.maven.plugins:maven-install-plugin:2.3.1:install-file" />
            <arg value="-DpomFile=@{pomFile}" />
            <arg value="-Dfile=@{file}" />
            <arg value="-Dclassifier=@{classifier}" />
            <arg value="-Dpackaging=@{packaging}" />
          </artifact:mvn>
        </sequential>
      </macrodef>

      <macrodef name="deploy">
        <attribute name="pomFile"/>
        <attribute name="file"/>
        <attribute name="classifier" default=""/>
        <attribute name="packaging" default="jar"/>
        <sequential>
          <artifact:mvn mavenVersion="${maven.version}" fork="true" failonerror="true">
            <jvmarg value="-Xmx512m"/>
            <arg value="org.apache.maven.plugins:maven-gpg-plugin:1.4:sign-and-deploy-file" />
            <arg value="-DretryFailedDeploymentCount=5" />
            <arg value="-Durl=${maven-repository-url}" />
            <arg value="-DrepositoryId=${maven-repository-id}" />
            <arg value="-DpomFile=@{pomFile}" />
            <arg value="-Dfile=@{file}" />
            <arg value="-Dclassifier=@{classifier}" />
            <arg value="-Dpackaging=@{packaging}" />
            <arg value="-Papache-release" />
          </artifact:mvn>
        </sequential>
      </macrodef>

      <property name="maven-ant-tasks.initialized" value="true"/>
    </target>

    <!-- this task defines the dependencies that will be fetched by Maven ANT Tasks
         the dependencies are re-used for publishing artifacts to Maven Central
         in order to keep everything consistent -->
    <target name="maven-declare-dependencies" depends="maven-ant-tasks-init"
            description="Define dependencies and dependency versions">
      <!-- The parent pom defines the versions of all dependencies -->
      <artifact:pom id="parent-pom"
                    groupId="org.apache.cassandra"
                    artifactId="cassandra-parent"
                    packaging="pom"
                    version="${version}"
                    url="http://cassandra.apache.org"
                    name="Apache Cassandra"
                    inceptionYear="2009"
                    description="The Apache Cassandra Project develops a highly scalable second-generation distributed database, bringing together Dynamo's fully distributed design and Bigtable's ColumnFamily-based data model.">
        <license name="The Apache Software License, Version 2.0" url="http://www.apache.org/licenses/LICENSE-2.0.txt"/>
        <scm connection="${scm.connection}" developerConnection="${scm.developerConnection}" url="${scm.url}"/>
        <dependencyManagement>
          <dependency groupId="org.xerial.snappy" artifactId="snappy-java" version="1.0.5"/>
          <dependency groupId="net.jpountz.lz4" artifactId="lz4" version="1.2.0"/>
          <dependency groupId="com.ning" artifactId="compress-lzf" version="0.8.4"/>
          <dependency groupId="com.google.guava" artifactId="guava" version="15.0"/>
          <dependency groupId="commons-cli" artifactId="commons-cli" version="1.1"/>
          <dependency groupId="commons-codec" artifactId="commons-codec" version="1.2"/>
          <dependency groupId="org.apache.commons" artifactId="commons-lang3" version="3.1"/>
          <dependency groupId="org.apache.commons" artifactId="commons-math3" version="3.2"/>
          <dependency groupId="com.googlecode.concurrentlinkedhashmap" artifactId="concurrentlinkedhashmap-lru" version="1.3"/>
          <dependency groupId="org.antlr" artifactId="antlr" version="3.2"/>
          <dependency groupId="org.slf4j" artifactId="slf4j-api" version="1.7.2"/>
          <dependency groupId="ch.qos.logback" artifactId="logback-core" version="1.0.13"/>
          <dependency groupId="ch.qos.logback" artifactId="logback-classic" version="1.0.13"/>
          <dependency groupId="org.codehaus.jackson" artifactId="jackson-core-asl" version="1.9.2"/>
          <dependency groupId="org.codehaus.jackson" artifactId="jackson-mapper-asl" version="1.9.2"/>
          <dependency groupId="jline" artifactId="jline" version="1.0">
            <exclusion groupId="junit" artifactId="junit"/>
          </dependency>
          <dependency groupId="com.googlecode.json-simple" artifactId="json-simple" version="1.1"/>
          <dependency groupId="com.github.stephenc.high-scale-lib" artifactId="high-scale-lib" version="1.1.2"/>
          <dependency groupId="com.github.stephenc" artifactId="jamm" version="0.2.6"/>
          <dependency groupId="com.thinkaurelius.thrift" artifactId="thrift-server" version="0.3.3">
	      	<exclusion groupId="org.slf4j" artifactId="slf4j-log4j12"/>
          </dependency>
          <dependency groupId="org.yaml" artifactId="snakeyaml" version="1.11"/>
          <dependency groupId="org.apache.thrift" artifactId="libthrift" version="0.9.1"/>

          <dependency groupId="junit" artifactId="junit" version="4.6" />
          <dependency groupId="commons-logging" artifactId="commons-logging" version="1.1.1"/>
          <dependency groupId="org.apache.rat" artifactId="apache-rat" version="0.10">
             <exclusion groupId="commons-lang" artifactId="commons-lang"/>
          </dependency>
          <dependency groupId="org.apache.hadoop" artifactId="hadoop-core" version="1.0.3">
          	<exclusion groupId="org.mortbay.jetty" artifactId="servlet-api"/>
          </dependency>
          <dependency groupId="org.apache.hadoop" artifactId="hadoop-minicluster" version="1.0.3"/>
          <dependency groupId="org.apache.pig" artifactId="pig" version="0.11.1"/>
          <dependency groupId="net.java.dev.jna" artifactId="jna" version="4.0.0"/>

          <dependency groupId="net.sourceforge.cobertura" artifactId="cobertura" version="${cobertura.version}"/>

          <dependency groupId="org.apache.cassandra" artifactId="cassandra-all" version="${version}" />
          <dependency groupId="org.apache.cassandra" artifactId="cassandra-thrift" version="${version}" />
          <dependency groupId="com.yammer.metrics" artifactId="metrics-core" version="2.2.0" />
          <dependency groupId="com.addthis.metrics" artifactId="reporter-config" version="2.1.0" />
          <dependency groupId="edu.stanford.ppl" artifactId="snaptree" version="0.1" />
          <dependency groupId="org.mindrot" artifactId="jbcrypt" version="0.3m" />
          <dependency groupId="io.airlift" artifactId="airline" version="0.6" />
          <dependency groupId="io.netty" artifactId="netty" version="3.6.6.Final" />
          <dependency groupId="com.google.code.findbugs" artifactId="jsr305" version="2.0.2" />
          <dependency groupId="com.clearspring.analytics" artifactId="stream" version="2.5.1" />
        </dependencyManagement>
        <developer id="alakshman" name="Avinash Lakshman"/>
        <developer id="antelder" name="Anthony Elder"/>
        <developer id="brandonwilliams" name="Brandon Williams"/>
        <developer id="eevans" name="Eric Evans"/>
        <developer id="gdusbabek" name="Gary Dusbabek"/>
        <developer id="goffinet" name="Chris Goffinet"/>
        <developer id="jaakko" name="Laine Jaakko Olavi"/>
        <developer id="jake" name="T Jake Luciani"/>
        <developer id="jbellis" name="Jonathan Ellis"/>
        <developer id="johan" name="Johan Oskarsson"/>
        <developer id="junrao" name="Jun Rao"/>
        <developer id="mriou" name="Matthieu Riou"/>
        <developer id="pmalik" name="Prashant Malik"/>
        <developer id="slebresne" name="Sylvain Lebresne"/>
      </artifact:pom>

      <!-- each dependency set then defines the subset of the dependencies for that dependency set -->
      <artifact:pom id="build-deps-pom"
                    artifactId="cassandra-build-deps">
        <parent groupId="org.apache.cassandra"
                artifactId="cassandra-parent"
                version="${version}"/>
        <dependency groupId="junit" artifactId="junit"/>
        <dependency groupId="commons-logging" artifactId="commons-logging"/>
        <dependency groupId="org.apache.rat" artifactId="apache-rat"/>
        <dependency groupId="org.apache.hadoop" artifactId="hadoop-core"/>
      	<dependency groupId="org.apache.hadoop" artifactId="hadoop-minicluster"/>
        <dependency groupId="org.apache.pig" artifactId="pig"/>
      	<dependency groupId="com.google.code.findbugs" artifactId="jsr305"/>
        <dependency groupId="io.airlift" artifactId="airline"/>
      </artifact:pom>

      <artifact:pom id="coverage-deps-pom"
                    artifactId="cassandra-coverage-deps">
        <parent groupId="org.apache.cassandra"
                artifactId="cassandra-parent"
                version="${version}"/>
        <dependency groupId="net.sourceforge.cobertura" artifactId="cobertura"/>
      </artifact:pom>

      <artifact:pom id="test-deps-pom"
                    artifactId="cassandra-test-deps">
        <parent groupId="org.apache.cassandra"
                artifactId="cassandra-parent"
                version="${version}"/>
        <dependency groupId="joda-time" artifactId="joda-time" version="2.3" />
        <dependency groupId="org.slf4j" artifactId="slf4j-log4j12" version="1.7.2"/>
        <dependency groupId="log4j" artifactId="log4j" version="1.2.16" />
      </artifact:pom>

      <!-- now the pom's for artifacts being deployed to Maven Central -->

      <artifact:pom id="all-pom"
                    artifactId="cassandra-all"
                    url="http://cassandra.apache.org"
                    name="Apache Cassandra">
        <parent groupId="org.apache.cassandra"
                artifactId="cassandra-parent"
                version="${version}"/>
        <scm connection="${scm.connection}" developerConnection="${scm.developerConnection}" url="${scm.url}"/>
        <dependency groupId="org.xerial.snappy" artifactId="snappy-java"/>
        <dependency groupId="net.jpountz.lz4" artifactId="lz4"/>
        <dependency groupId="com.ning" artifactId="compress-lzf"/>
        <dependency groupId="com.google.guava" artifactId="guava"/>
        <dependency groupId="commons-cli" artifactId="commons-cli"/>
        <dependency groupId="commons-codec" artifactId="commons-codec"/>
        <dependency groupId="org.apache.commons" artifactId="commons-lang3"/>
        <dependency groupId="org.apache.commons" artifactId="commons-math3"/>
        <dependency groupId="com.googlecode.concurrentlinkedhashmap" artifactId="concurrentlinkedhashmap-lru"/>
        <dependency groupId="org.antlr" artifactId="antlr"/>
        <dependency groupId="org.slf4j" artifactId="slf4j-api"/>
        <dependency groupId="org.codehaus.jackson" artifactId="jackson-core-asl"/>
        <dependency groupId="org.codehaus.jackson" artifactId="jackson-mapper-asl"/>
        <dependency groupId="jline" artifactId="jline"/>
        <dependency groupId="com.googlecode.json-simple" artifactId="json-simple"/>
        <dependency groupId="com.github.stephenc.high-scale-lib" artifactId="high-scale-lib"/>
        <dependency groupId="org.yaml" artifactId="snakeyaml"/>
        <dependency groupId="edu.stanford.ppl" artifactId="snaptree"/>
        <dependency groupId="org.mindrot" artifactId="jbcrypt"/>
        <dependency groupId="com.yammer.metrics" artifactId="metrics-core"/>
        <dependency groupId="com.addthis.metrics" artifactId="reporter-config"/>
        <dependency groupId="com.thinkaurelius.thrift" artifactId="thrift-server" version="0.3.3"/>
        <dependency groupId="com.clearspring.analytics" artifactId="stream" version="2.5.1" />

        <dependency groupId="ch.qos.logback" artifactId="logback-core"/>
        <dependency groupId="ch.qos.logback" artifactId="logback-classic"/>

        <dependency groupId="org.apache.thrift" artifactId="libthrift"/>
        <dependency groupId="org.apache.cassandra" artifactId="cassandra-thrift"/>
        
        <!-- don't need hadoop classes to run, but if you use the hadoop stuff -->
        <dependency groupId="org.apache.hadoop" artifactId="hadoop-core" optional="true"/>
        <dependency groupId="org.apache.hadoop" artifactId="hadoop-minicluster" optional="true"/>
        <dependency groupId="org.apache.pig" artifactId="pig" optional="true"/>

        <!-- don't need jna to run, but nice to have -->
        <dependency groupId="net.java.dev.jna" artifactId="jna" version="4.0.0"/>
        
        <!-- don't need jamm unless running a server in which case it needs to be a -javagent to be used anyway -->
        <dependency groupId="com.github.stephenc" artifactId="jamm"/>
        <dependency groupId="io.netty" artifactId="netty"/>
      </artifact:pom>
      <artifact:pom id="thrift-pom"
                    artifactId="cassandra-thrift"
                    url="http://cassandra.apache.org"
                    name="Apache Cassandra">
        <parent groupId="org.apache.cassandra"
                artifactId="cassandra-parent"
                version="${version}"/>
        <scm connection="${scm.connection}" developerConnection="${scm.developerConnection}" url="${scm.url}"/>
        <dependency groupId="org.apache.commons" artifactId="commons-lang3"/>
        <dependency groupId="org.slf4j" artifactId="slf4j-api"/>
        <dependency groupId="org.apache.thrift" artifactId="libthrift"/>
      </artifact:pom>
      <artifact:pom id="clientutil-pom"
                    artifactId="cassandra-clientutil"
                    url="http://cassandra.apache.org"
                    name="Apache Cassandra">
        <parent groupId="org.apache.cassandra"
                artifactId="cassandra-parent"
                version="${version}"/>
        <scm connection="${scm.connection}" developerConnection="${scm.developerConnection}" url="${scm.url}"/>
  <dependency groupId="com.google.guava" artifactId="guava"/>
      </artifact:pom>
      
      <artifact:pom id="dist-pom"
                    artifactId="apache-cassandra"
                    packaging="pom"
                    url="http://cassandra.apache.org"
                    name="Apache Cassandra">
        <parent groupId="org.apache.cassandra"
                artifactId="cassandra-parent"
                version="${version}"/>
        <scm connection="${scm.connection}" developerConnection="${scm.developerConnection}" url="${scm.url}"/>
      </artifact:pom>
    </target>

    <target name="maven-ant-tasks-retrieve-build" depends="maven-declare-dependencies" unless="without.maven">
      <artifact:dependencies pomRefId="build-deps-pom"
                             filesetId="build-dependency-jars" 
                             sourcesFilesetId="build-dependency-sources" 
                             cacheDependencyRefs="true" 
                             dependencyRefsBuildFile="${build.dir}/build-dependencies.xml">
          <remoteRepository refid="central"/>
          <remoteRepository refid="apache"/>
          <remoteRepository refid="java.net2"/>
      </artifact:dependencies>
      <artifact:dependencies pomRefId="coverage-deps-pom"
                             pathId="cobertura.classpath">
          <remoteRepository refid="central"/>
      </artifact:dependencies>

      <copy todir="${build.dir.lib}/jars">
          <fileset refid="build-dependency-jars"/>
          <mapper type="flatten"/>
      </copy>
      <copy todir="${build.dir.lib}/sources">
          <fileset refid="build-dependency-sources"/>
          <mapper type="flatten"/>
      </copy>
    </target>

    <target name="maven-ant-tasks-retrieve-test" depends="maven-ant-tasks-init">
      <artifact:dependencies pomRefId="test-deps-pom"
                             filesetId="test-dependency-jars"
                             sourcesFilesetId="test-dependency-sources" 
                             cacheDependencyRefs="true" 
                             dependencyRefsBuildFile="${build.dir}/test-dependencies.xml">
        <remoteRepository refid="apache"/>
        <remoteRepository refid="central"/>
        <remoteRepository refid="oauth"/>
      </artifact:dependencies>
      <copy todir="${test.lib}/jars">
        <fileset refid="test-dependency-jars"/>
        <mapper type="flatten"/>
      </copy>
      <copy todir="${test.lib}/sources">
        <fileset refid="test-dependency-sources"/>
        <mapper type="flatten"/>
      </copy>
    </target>

    <target name="maven-ant-tasks-retrieve-pig-test" depends="maven-ant-tasks-init">
      <artifact:dependencies pomRefId="test-deps-pom"
                             filesetId="test-dependency-jars"
                             sourcesFilesetId="test-dependency-sources"
                             cacheDependencyRefs="true"
                             dependencyRefsBuildFile="${build.dir}/test-dependencies.xml">
        <remoteRepository refid="apache"/>
        <remoteRepository refid="central"/>
        <remoteRepository refid="java.net2"/>
      </artifact:dependencies>
      <copy todir="${build.dir.lib}/jars">
        <fileset refid="test-dependency-jars"/>
        <mapper type="flatten"/>
      </copy>
      <copy todir="${build.dir.lib}/sources">
        <fileset refid="test-dependency-sources"/>
        <mapper type="flatten"/>
      </copy>
    </target>

    <!--
       Generate thrift code.  We have targets to build java because
       Cassandra depends on it, and python because that is what the system
       tests run.
    -->
    <target name="check-gen-thrift-java">
      <uptodate property="thriftUpToDate" srcfile="${interface.dir}/cassandra.thrift"
            targetfile="${interface.thrift.gen-java}/org/apache/cassandra/thrift/Cassandra.java" />
    </target>
    <target name="gen-thrift-java" unless="thriftUpToDate" depends="check-gen-thrift-java"
            description="Generate Thrift Java artifacts">
      <echo>Generating Thrift Java code from ${basedir}/interface/cassandra.thrift...</echo>
      <exec executable="thrift" dir="${basedir}/interface" failonerror="true">
        <arg line="--gen java:hashcode" />
        <arg line="-o ${interface.thrift.dir}" />
        <arg line="cassandra.thrift" />
      </exec>
      <antcall target="write-java-license-headers" />
    </target>

    <target name="_write-java-license-headers" depends="rat-init">
      <java classname="org.apache.rat.Report" fork="true"
            output="${build.dir}/rat-report.log">
        <classpath refid="rat.classpath" />
        <arg value="-a" />
        <arg value="--force" />
        <arg value="interface/thrift" />
      </java>
    </target>

    <target name="write-java-license-headers" unless="without.rat" description="Add missing java license headers">
      <antcall target="_write-java-license-headers" />
    </target>

    <target name="gen-thrift-py" description="Generate Thrift Python artifacts">
      <echo>Generating Thrift Python code from ${basedir}/interface/cassandra.thrift...</echo>
      <exec executable="thrift" dir="${basedir}/interface" failonerror="true">
        <arg line="--gen py" />
        <arg line="-o ${interface.thrift.dir}" />
        <arg line="cassandra.thrift" />
      </exec>
      <exec executable="thrift" dir="${basedir}/interface" failonerror="true">
        <arg line="--gen py:twisted" />
        <arg line="-o ${interface.thrift.dir}" />
        <arg line="cassandra.thrift" />
      </exec>
    </target>

    <!-- create properties file with C version -->
    <target name="createVersionPropFile">
      <taskdef name="propertyfile" classname="org.apache.tools.ant.taskdefs.optional.PropertyFile"/>
      <mkdir dir="${version.properties.dir}"/>
      <propertyfile file="${version.properties.dir}/version.properties">
        <entry key="CassandraVersion" value="${version}"/>
      </propertyfile>
    </target>

    <target name="test-run" depends="build"
            description="Run in test mode.  Not for production use!">
      <java classname="org.apache.cassandra.service.CassandraDaemon" fork="true">
        <classpath>
          <path refid="cassandra.classpath"/>  
          <pathelement location="${test.conf}"/>
        </classpath>
        <jvmarg value="-Dstorage-config=${test.conf}"/>
        <jvmarg value="-javaagent:${basedir}/lib/jamm-0.2.6.jar" />
        <jvmarg value="-ea"/>
      </java>
    </target>

    <!--
        The build target builds all the .class files
    -->
    <target name="build"
        depends="maven-ant-tasks-retrieve-build,build-project" description="Compile Cassandra classes"/>
    <target name="codecoverage" depends="cobertura-instrument,test,cobertura-report" description="Create code coverage report"/>

    <target depends="init,gen-cli-grammar,gen-cql2-grammar,gen-cql3-grammar"
            name="build-project">
        <echo message="${ant.project.name}: ${ant.file}"/>
        <!-- Order matters! -->
        <javac debug="true" debuglevel="${debuglevel}"
               destdir="${build.classes.thrift}" includeantruntime="false" source="${source.version}" target="${target.version}">
            <src path="${interface.thrift.dir}/gen-java"/>
            <classpath refid="cassandra.classpath"/>
        </javac>
        <javac debug="true" debuglevel="${debuglevel}"
               destdir="${build.classes.main}" includeantruntime="false" source="${source.version}" target="${target.version}">
            <src path="${build.src.java}"/>
            <src path="${build.src.gen-java}"/>
            <classpath refid="cassandra.classpath"/>
        </javac>
        <antcall target="createVersionPropFile"/>
        <copy todir="${build.classes.main}">
            <fileset dir="${build.src.resources}" />
        </copy>
    </target>

    <!-- Stress build file -->
    <property name="stress.build.src" value="${basedir}/tools/stress/src" />
    <property name="stress.build.classes" value="${build.classes}/stress" />
	<property name="stress.manifest" value="${stress.build.classes}/MANIFEST.MF" />
    <path id="cassandra.classes">
        <pathelement location="${basedir}/build/classes/main" />
        <pathelement location="${basedir}/build/classes/thrift" />
    </path>
    <target name="stress-build" depends="build" description="build stress tool">
    	<mkdir dir="${stress.build.classes}" />
        <javac debug="true" debuglevel="${debuglevel}" destdir="${stress.build.classes}" includeantruntime="true" source="${source.version}" target="${target.version}">
            <src path="${stress.build.src}" />
            <classpath>
                <path refid="cassandra.classes" />
                <path>
                    <fileset dir="${build.lib}">
                        <include name="**/*.jar" />
                    </fileset>
                    <fileset dir="${build.tools.lib}">
                        <include name="**/*.jar" />
                    </fileset>
                </path>
            </classpath>
        </javac>
    </target>

	<target name="_write-poms" depends="maven-declare-dependencies">
	    <artifact:writepom pomRefId="parent-pom" file="${build.dir}/${final.name}-parent.pom"/>
	    <artifact:writepom pomRefId="thrift-pom"
	                       file="${build.dir}/${ant.project.name}-thrift-${version}.pom"/>
	    <artifact:writepom pomRefId="all-pom" file="${build.dir}/${final.name}.pom"/>
	    <artifact:writepom pomRefId="clientutil-pom"
	    	               file="${build.dir}/${ant.project.name}-clientutil-${version}.pom"/>
	</target>

	<target name="write-poms" unless="without.maven">
	    <antcall target="_write-poms" />
	</target>
	
    <!--
        The jar target makes cassandra.jar output.
    -->
    <target name="jar"
            depends="build, build-test, stress-build, write-poms"
            description="Assemble Cassandra JAR files">
      <mkdir dir="${build.classes.main}/META-INF" />
      <mkdir dir="${build.classes.thrift}/META-INF" />
      <copy file="LICENSE.txt"
            tofile="${build.classes.main}/META-INF/LICENSE.txt"/>
      <copy file="LICENSE.txt"
            tofile="${build.classes.thrift}/META-INF/LICENSE.txt"/>
      <copy file="NOTICE.txt"
            tofile="${build.classes.main}/META-INF/NOTICE.txt"/>
      <copy file="NOTICE.txt"
            tofile="${build.classes.thrift}/META-INF/NOTICE.txt"/>

      <!-- Thrift Jar -->
      <jar jarfile="${build.dir}/${ant.project.name}-thrift-${version}.jar"
           basedir="${build.classes.thrift}">
        <fileset dir="${build.classes.main}">
          <include name="org/apache/cassandra/thrift/ITransportFactory.class" />
          <include name="org/apache/cassandra/thrift/TFramedTransportFactory.class" />
        </fileset>
        <manifest>
          <attribute name="Implementation-Title" value="Cassandra"/>
          <attribute name="Implementation-Version" value="${version}"/>
          <attribute name="Implementation-Vendor" value="Apache"/>
        </manifest>
      </jar>

      <!-- Main Jar -->
      <jar jarfile="${build.dir}/${final.name}.jar"
           basedir="${build.classes.main}">
        <manifest>
        <!-- <section name="org/apache/cassandra/infrastructure"> -->
          <attribute name="Implementation-Title" value="Cassandra"/>
          <attribute name="Implementation-Version" value="${version}"/>
          <attribute name="Implementation-Vendor" value="Apache"/>
          <attribute name="Premain-Class"
                     value="org.apache.cassandra.infrastructure.continuations.CAgent"/>
          <attribute name="Class-Path"
                     value="${ant.project.name}-clientutil-${version}.jar ${ant.project.name}-thrift-${version}.jar" />
        <!-- </section> -->
        </manifest>
      </jar>

      <!-- Clientutil Jar -->
      <!-- TODO: write maven pom here -->
      <jar jarfile="${build.dir}/${ant.project.name}-clientutil-${version}.jar">
        <fileset dir="${build.classes.main}">
          <include name="org/apache/cassandra/serializers/*" />
          <include name="org/apache/cassandra/utils/ByteBufferUtil*.class" />
          <include name="org/apache/cassandra/utils/Hex.class" />
          <include name="org/apache/cassandra/utils/UUIDGen*.class" />
          <include name="org/apache/cassandra/utils/FBUtilities*.class" />
          <include name="org/apache/cassandra/exceptions/*.class" />
          <include name="org/apache/cassandra/utils/CloseableIterator.class" />
        </fileset>
        <manifest>
          <attribute name="Implementation-Title" value="Cassandra"/>
          <attribute name="Implementation-Version" value="${version}"/>
          <attribute name="Implementation-Vendor" value="Apache"/>
        </manifest>
      </jar>

      <!-- Stress jar -->
      <manifest file="${stress.manifest}">
        <attribute name="Built-By" value="Pavel Yaskevich"/>
        <attribute name="Main-Class" value="org.apache.cassandra.stress.Stress"/>
      </manifest>
      <mkdir dir="${stress.build.classes}/META-INF" />
      <mkdir dir="${build.dir}/tools/lib/" />
      <jar destfile="${build.dir}/tools/lib/stress.jar" manifest="${stress.manifest}">
        <fileset dir="${stress.build.classes}"/>
      </jar>
    </target>

    <!--
        The javadoc-jar target makes cassandra-javadoc.jar output required for publishing to Maven central repository.
    -->
    <target name="javadoc-jar" description="Assemble Cassandra JavaDoc JAR file">
      <mkdir dir="${javadoc.jars.dir}"/>
      <create-javadoc destdir="${javadoc.jars.dir}/thrift">
        <filesets>
          <fileset dir="${interface.thrift.dir}/gen-java" defaultexcludes="yes">
            <include name="org/apache/**/*.java"/>
          </fileset>
        </filesets>
      </create-javadoc>
      <jar jarfile="${build.dir}/${ant.project.name}-thrift-${version}-javadoc.jar"
           basedir="${javadoc.jars.dir}/thrift"/>

      <create-javadoc destdir="${javadoc.jars.dir}/main">
        <filesets>
          <fileset dir="${build.src.java}" defaultexcludes="yes">
            <include name="org/apache/**/*.java"/>
          </fileset>
          <fileset dir="${build.src.gen-java}" defaultexcludes="yes">
            <include name="org/apache/**/*.java"/>
          </fileset>
        </filesets>
      </create-javadoc>
      <jar jarfile="${build.dir}/${final.name}-javadoc.jar"
           basedir="${javadoc.jars.dir}/main"/>

      <create-javadoc destdir="${javadoc.jars.dir}/clientutil">
        <filesets>
          <fileset dir="${build.src.java}" defaultexcludes="yes">
            <include name="org/apache/cassandra/serializers/*" />
            <include name="org/apache/cassandra/utils/ByteBufferUtil*.java" />
            <include name="org/apache/cassandra/utils/Hex.java" />
            <include name="org/apache/cassandra/utils/UUIDGen*.java" />
          </fileset>
        </filesets>
      </create-javadoc>
      <jar jarfile="${build.dir}/${ant.project.name}-clientutil-${version}-javadoc.jar"
           basedir="${javadoc.jars.dir}/clientutil"/>
      <!-- javadoc task always rebuilds so might as well remove the generated docs to prevent 
           being pulled into the distribution by accident -->
      <delete quiet="true" dir="${javadoc.jars.dir}"/>
    </target>

    <!--
        The sources-jar target makes cassandra-sources.jar output required for publishing to Maven central repository.
    -->
    <target name="sources-jar" depends="init" description="Assemble Cassandra Sources JAR file">
      <jar jarfile="${build.dir}/${ant.project.name}-thrift-${version}-sources.jar">
        <fileset dir="${interface.thrift.dir}/gen-java" defaultexcludes="yes">
          <include name="org/apache/**/*.java"/>
        </fileset>
      </jar>
      <jar jarfile="${build.dir}/${final.name}-sources.jar">
        <fileset dir="${build.src.java}" defaultexcludes="yes">
          <include name="org/apache/**/*.java"/>
        </fileset>
        <fileset dir="${build.src.gen-java}" defaultexcludes="yes">
          <include name="org/apache/**/*.java"/>
        </fileset>
      </jar>
      <jar jarfile="${build.dir}/${ant.project.name}-clientutil-${version}-sources.jar">
        <fileset dir="${build.src.java}" defaultexcludes="yes">
          <include name="org/apache/cassandra/serializers/*" />
          <include name="org/apache/cassandra/utils/ByteBufferUtil*.java" />
          <include name="org/apache/cassandra/utils/Hex.java" />
          <include name="org/apache/cassandra/utils/UUIDGen*.java" />
        </fileset>
      </jar>
    </target>

    <!-- creates release tarballs -->
    <target name="artifacts" depends="jar,javadoc"
            description="Create Cassandra release artifacts">
      <mkdir dir="${dist.dir}"/>
      <copy todir="${dist.dir}/lib">
        <fileset dir="${build.lib}"/>
        <fileset dir="${build.dir}">
          <include name="${final.name}.jar" />
          <include name="${ant.project.name}-thrift-${version}.jar" />
          <include name="${ant.project.name}-clientutil-${version}.jar" />
        </fileset>
      </copy>
      <copy todir="${dist.dir}/javadoc">
        <fileset dir="${javadoc.dir}"/>
      </copy>
      <copy todir="${dist.dir}/bin">
        <fileset dir="bin"/>
      </copy>
      <copy todir="${dist.dir}/conf">
        <fileset dir="conf"/>
      </copy>
      <copy todir="${dist.dir}/interface">
        <fileset dir="interface">
          <include name="**/*.thrift" />
        </fileset>
      </copy>
      <copy todir="${dist.dir}/pylib">
        <fileset dir="pylib">
          <include name="**" />
          <exclude name="**/*.pyc" />
        </fileset>
      </copy>
      <copy todir="${dist.dir}/">
        <fileset dir="${basedir}">
          <include name="*.txt" />
        </fileset>
      </copy>
      <copy todir="${dist.dir}/tools/bin">
        <fileset dir="${basedir}/tools/bin"/>
      </copy>
      <copy todir="${dist.dir}/tools/lib">
        <fileset dir="${build.dir}/tools/lib/">
            <include name="*.jar" />
        </fileset>
      </copy>
      <artifact:writepom pomRefId="dist-pom" 
            file="${build.dir}/${final.name}-dist.pom"/>
      <tar compression="gzip" longfile="gnu"
        destfile="${build.dir}/${final.name}-bin.tar.gz">

        <!-- Everything but bin/ (default mode) -->
        <tarfileset dir="${dist.dir}" prefix="${final.name}">
          <include name="**"/>
          <exclude name="bin/*" />
        </tarfileset>
        <!-- Shell includes in bin/ (default mode) -->
        <tarfileset dir="${dist.dir}" prefix="${final.name}">
          <include name="bin/*.in.sh" />
        </tarfileset>
        <!-- Executable scripts in bin/ -->
        <tarfileset dir="${dist.dir}" prefix="${final.name}" mode="755">
          <include name="bin/*"/>
          <include name="tools/bin/*"/>
          <not>
                <filename name="bin/*.in.sh" />
          </not>
        </tarfileset>
      </tar>

      <tar compression="gzip" longfile="gnu"
           destfile="${build.dir}/${final.name}-src.tar.gz">

        <tarfileset dir="${basedir}"
                    prefix="${final.name}-src">
          <include name="**"/>
          <exclude name="build/**" />
          <exclude name="src/gen-java/**" />
          <exclude name=".git/**" />
          <exclude name="bin/*" /> <!-- handled separately below -->
          <!-- exclude Eclipse files -->
          <exclude name=".project" />
          <exclude name=".classpath" />
          <exclude name=".settings/**" />
          <exclude name=".externalToolBuilders/**" />
        </tarfileset>

        <!-- Shell includes and batch files in bin/ -->
        <tarfileset dir="${basedir}" prefix="${final.name}-src">
          <include name="bin/*.in.sh" />
          <include name="bin/*.bat" />
        </tarfileset>
        <!-- Everything else (assumed to be scripts), is executable -->
        <tarfileset dir="${basedir}" prefix="${final.name}-src" mode="755">
          <include name="bin/*"/>
          <exclude name="bin/*.in.sh" />
          <exclude name="bin/*.bat" />
        </tarfileset>
      </tar>
    </target>

    <target name="release" depends="artifacts,rat-init"
            description="Create and QC release artifacts">
      <checksum forceOverwrite="yes" todir="${build.dir}" fileext=".md5"
                algorithm="MD5">
        <fileset dir="${build.dir}">
          <include name="*.tar.gz" />
        </fileset>
      </checksum>
      <checksum forceOverwrite="yes" todir="${build.dir}" fileext=".sha"
                algorithm="SHA">
        <fileset dir="${build.dir}">
          <include name="*.tar.gz" />
        </fileset>
      </checksum>

      <rat:report xmlns:rat="antlib:org.apache.rat.anttasks"
                  reportFile="${build.dir}/${final.name}-bin.rat.txt">
        <tarfileset>
          <gzipresource>
            <file file="${build.dir}/${final.name}-bin.tar.gz" />
          </gzipresource>
        </tarfileset>
      </rat:report>

      <rat:report xmlns:rat="antlib:org.apache.rat.anttasks"
                  reportFile="${build.dir}/${final.name}-src.rat.txt">
        <tarfileset>
          <gzipresource>
            <file file="${build.dir}/${final.name}-src.tar.gz" />
          </gzipresource>
        </tarfileset>
      </rat:report>
    </target>

  <target name="build-test" depends="build" description="Compile test classes">
    <javac
     debug="true"
     debuglevel="${debuglevel}"
     destdir="${test.classes}"
     includeantruntime="false"
     source="${source.version}" 
     target="${target.version}">
      <classpath>
        <path refid="cassandra.classpath"/>
      </classpath>
      <src path="${test.unit.src}"/>
      <src path="${test.long.src}"/>
      <src path="${test.pig.src}"/>
    </javac>

    <!-- Non-java resources needed by the test suite -->
    <copy todir="${test.classes}">
      <fileset dir="${test.resources}"/>
    </copy>
  </target>

  <macrodef name="testmacro">
    <attribute name="suitename" />
    <attribute name="inputdir" />
    <attribute name="timeout" />
    <attribute name="forkmode" default="perTest"/>
    <element name="optjvmargs" implicit="true" optional="true" />
    <attribute name="filter" default="**/${test.name}.java"/>
    <attribute name="exclude" default="" />
    <sequential>
      <echo message="running @{suitename} tests"/>
      <mkdir dir="${build.test.dir}/cassandra"/>
      <mkdir dir="${build.test.dir}/output"/>
      <junit fork="on" forkmode="@{forkmode}" failureproperty="testfailed" maxmemory="1024m" timeout="@{timeout}">
        <sysproperty key="net.sourceforge.cobertura.datafile" file="${cobertura.datafile}"/>
        <formatter type="xml" usefile="true"/>
        <formatter type="brief" usefile="false"/>
        <jvmarg value="-Dstorage-config=${test.conf}"/>
        <jvmarg value="-Djava.awt.headless=true"/>
        <jvmarg value="-javaagent:${basedir}/lib/jamm-0.2.6.jar" />
        <jvmarg value="-ea"/>
        <jvmarg value="-Xss256k"/>
        <optjvmargs/>
        <classpath>
          <path refid="cassandra.classpath" />
          <pathelement location="${test.classes}"/>
          <path refid="cobertura.classpath"/>
          <pathelement location="${test.conf}"/>
          <fileset dir="${test.lib}">
            <include name="**/*.jar" />
          </fileset>
        </classpath>
        <batchtest todir="${build.test.dir}/output">
            <fileset dir="@{inputdir}" includes="@{filter}" excludes="@{exclude}"/>
        </batchtest>
      </junit>
      <fail message="Some @{suitename} test(s) failed.">
        <condition>
            <and>
            <isset property="testfailed"/>
            <not>
              <isset property="ant.test.failure.ignore"/>
            </not>
          </and>
        </condition>
      </fail>
    </sequential>
  </macrodef>

  <!--
    This test target is a bit different.  It's purpose is to exercise the
    clientutil jar in order to expose any new dependencies.  For that
    reason we use the classes from the jar, and a carefully constructed
    classpath which only contains what we expect users to need.
  -->
  <target name="test-clientutil-jar" depends="build-test,jar" description="Test clientutil jar">
    <junit>
      <test name="org.apache.cassandra.serializers.ClientUtilsTest" />
      <formatter type="brief" usefile="false" />
      <classpath>
        <pathelement location="${test.classes}" />
        <pathelement location="${build.dir}/${ant.project.name}-clientutil-${version}.jar" />
        <pathelement location="${build.dir}/${ant.project.name}-thrift-${version}.jar" />
        <pathelement location="${build.lib}/libthrift-0.9.0.jar" />
        <pathelement location="${build.lib}/slf4j-api-1.7.2.jar" />
        <pathelement location="${build.lib}/logback-core-1.0.13.jar" />
        <pathelement location="${build.lib}/logback-classic-1.0.13.jar" />
        <pathelement location="${build.lib}/jackson-core-asl-1.9.2.jar" />
        <pathelement location="${build.lib}/jackson-mapper-asl-1.9.2.jar" />
        <fileset dir="${build.dir.lib}">
          <include name="**/junit*.jar" />
        </fileset>
      </classpath>
    </junit>
  </target>

<<<<<<< HEAD
  <target name="test" depends="build-test" description="Execute unit tests">
    <testmacro suitename="unit" inputdir="${test.unit.src}" timeout="${test.timeout}">
=======
  <target name="test" depends="build-test" description="Execute unit tests" >
    <testmacro suitename="unit" inputdir="${test.unit.src}" exclude="**/pig/*.java" timeout="${test.timeout}">
>>>>>>> b7137214
      <jvmarg value="-Dlegacy-sstable-root=${test.data}/legacy-sstables"/>
      <jvmarg value="-Dcorrupt-sstable-root=${test.data}/corrupt-sstables"/>
      <jvmarg value="-Dmigration-sstable-root=${test.data}/migration-sstables"/>
      <jvmarg value="-Dcassandra.ring_delay_ms=1000"/>
      <jvmarg value="-Dcassandra.tolerate_sstable_size=true"/>
    </testmacro>
    <fileset dir="${test.unit.src}">
        <exclude name="**/pig/*.java" />
    </fileset>
  </target>
    
  <target name="test-compression" depends="build-test" description="Execute unit tests with sstable compression enabled">
<<<<<<< HEAD
      <testmacro suitename="unit" inputdir="${test.unit.src}" timeout="${test.timeout}">
=======
      <testmacro suitename="unit" inputdir="${test.unit.src}" exclude="**/pig/*.java" timeout="${test.timeout}">
>>>>>>> b7137214
      <jvmarg value="-Dlegacy-sstable-root=${test.data}/legacy-sstables"/>
      <jvmarg value="-Dcorrupt-sstable-root=${test.data}/corrupt-sstables"/>
      <jvmarg value="-Dmigration-sstable-root=${test.data}/migration-sstables"/>
      <jvmarg value="-Dcassandra.test.compression=true"/>
      <jvmarg value="-Dcassandra.ring_delay_ms=1000"/>
      <jvmarg value="-Dcassandra.tolerate_sstable_size=true"/>
    </testmacro>
    <fileset dir="${test.unit.src}">
        <exclude name="**/pig/*.java" />
    </fileset>
  </target>

  <target name="msg-ser-gen-test" depends="build-test" description="Generates message serializations">
    <testmacro suitename="unit" inputdir="${test.unit.src}" 
        timeout="${test.timeout}" filter="**/SerializationsTest.java">
      <jvmarg value="-Dcassandra.test-serialization-writes=True"/>
    </testmacro>
  </target>
  
  <target name="msg-ser-test" depends="build-test" description="Tests message serializations">
      <testmacro suitename="unit" inputdir="${test.unit.src}" timeout="${test.timeout}"
               filter="**/SerializationsTest.java"/>
  </target>
  
  <target name="msg-ser-test-7" depends="build-test" description="Generates message serializations">
    <testmacro suitename="unit" inputdir="${test.unit.src}" 
        timeout="${test.timeout}" filter="**/SerializationsTest.java">
      <jvmarg value="-Dcassandra.version=0.7"/>
    </testmacro>
  </target>

  <target name="msg-ser-test-10" depends="build-test" description="Tests message serializations on 1.0 messages">
    <testmacro suitename="unit" inputdir="${test.unit.src}" 
        timeout="${test.timeout}" filter="**/SerializationsTest.java">
      <jvmarg value="-Dcassandra.version=1.0"/>
    </testmacro>
  </target>

  <target name="long-test" depends="build-test" description="Execute functional tests">
    <testmacro suitename="long" inputdir="${test.long.src}"
               timeout="${test.long.timeout}">
      <jvmarg value="-Dcassandra.ring_delay_ms=1000"/>
      <jvmarg value="-Dcassandra.tolerate_sstable_size=true"/>
    </testmacro>
  </target>

  <target name="pig-test" depends="build-test,maven-ant-tasks-retrieve-pig-test" description="Excute Pig tests">
    <testmacro suitename="pig" inputdir="${test.pig.src}" 
               timeout="1200000">
    </testmacro>
  </target>

  <target name="test-all" 
          depends="test,long-test,test-compression,pig-test,test-clientutil-jar" 
          description="Run all tests" />

  <!-- instruments the classes to later create code coverage reports -->
  <target name="cobertura-instrument" depends="build,build-test">
    <taskdef resource="tasks.properties">
      <classpath refid="cobertura.classpath"/>
    </taskdef>

    <delete file="${cobertura.datafile}"/>

    <cobertura-instrument todir="${cobertura.classes.dir}" datafile="${cobertura.datafile}">
      <ignore regex="ch.qos.logback.*"/>

      <fileset dir="${build.classes.main}">
        <include name="**/*.class"/>
        <exclude name="**/*Test.class"/>
        <exclude name="**/*TestCase.class"/>
        <exclude name="**/test/*.class"/>
        <!-- cobertura modifies the serialVersionUID of classes. Some of our unit tests rely on backward
        wire compatability of these classes.  It was easier to exlude them from instrumentation than to
        force their serialVersinUIDs. -->
        <exclude name="**/*Token.class"/>
        <exclude name="${cobertura.excludes}"/>
      </fileset>

    </cobertura-instrument>
  </target>

  <!-- create both html and xml code coverage reports -->
  <target name="cobertura-report">
    <cobertura-report format="html" destdir="${cobertura.report.dir}" srcdir="${build.src.java}"
      datafile="${cobertura.datafile}"/>
    <cobertura-report format="xml" destdir="${cobertura.report.dir}" srcdir="${build.src.java}"
      datafile="${cobertura.datafile}"/>
  </target>

  <!--
    License audit tool
  -->
  <target name="rat-init" depends="maven-ant-tasks-init">
    <artifact:dependencies pathId="rat.classpath">
      <dependency groupId="org.apache.rat" artifactId="apache-rat-tasks" version="0.6" />
    </artifact:dependencies>
    <typedef uri="antlib:org.apache.rat.anttasks" classpathref="rat.classpath"/>
  </target>

  <target name="rat-check" depends="rat-init">
    <rat:report xmlns:rat="antlib:org.apache.rat.anttasks"  
                reportFile="${build.dir}/rat-report.log">
      <fileset dir="."  excludesfile=".rat-excludes" />
    </rat:report>
    <condition property="rat.passed">
      <isfileselected file="${build.dir}/rat-report.log">
        <containsregexp expression="^0 Unknown Licenses"/>
      </isfileselected>
    </condition>
    <fail unless="rat.passed">Unknown licenses: See build/rat-report.log.</fail>
  </target>

  <target name="rat-write" depends="rat-init">
    <echo>RAT: invoking addLicense to write missing headers</echo>
    <java classname="org.apache.rat.Report" fork="true"
          output="${build.dir}/rat-report.log">
      <classpath refid="rat.classpath" />
      <arg value="-a" />
      <arg value="--force" />
      <arg value="." />
    </java>
  </target>

  <target name="javadoc" depends="init" description="Create javadoc">
    <create-javadoc destdir="${javadoc.dir}">
      <filesets>
      <fileset dir="${build.src.java}" defaultexcludes="yes">
        <include name="org/apache/**/*.java"/>
      </fileset>
      <fileset dir="${interface.thrift.gen-java}" defaultexcludes="yes">
        <include name="org/apache/**/*.java"/>
      </fileset>
      </filesets>
    </create-javadoc>
   </target>

  <!-- Generate Eclipse project description files -->
  <target name="generate-eclipse-files" depends="build" description="Generate eclipse files">
    <echo file=".project"><![CDATA[<?xml version="1.0" encoding="UTF-8"?>
<projectDescription>
  <name>${eclipse.project.name}</name>
  <comment></comment>
  <projects>
  </projects>
  <buildSpec>
    <buildCommand>
      <name>org.eclipse.jdt.core.javabuilder</name>
    </buildCommand>
  </buildSpec>
  <natures>
    <nature>org.eclipse.jdt.core.javanature</nature>
  </natures>
</projectDescription>]]>
    </echo>
	<echo file=".classpath"><![CDATA[<?xml version="1.0" encoding="UTF-8"?>
<classpath>
  <classpathentry kind="src" path="src/java"/>
  <classpathentry kind="src" path="src/gen-java"/>
  <classpathentry kind="src" path="interface/thrift/gen-java"/>
  <classpathentry kind="src" path="test/unit"/>
  <classpathentry kind="src" path="test/long"/>
  <classpathentry kind="src" path="test/pig"/>
  <classpathentry kind="src" path="tools/stress/src"/>
  <classpathentry kind="con" path="org.eclipse.jdt.launching.JRE_CONTAINER"/>
  <classpathentry kind="output" path="build/classes/main"/>
  <classpathentry kind="lib" path="build/classes/thrift"/>
  <classpathentry kind="lib" path="build/test/classes"/>
  <classpathentry kind="lib" path="test/conf"/>
]]>
	</echo>	  
  	<path id="eclipse-project-libs-path">
  	 <fileset dir="lib">
  	    <include name="**/*.jar" />
     </fileset>
 	 <fileset dir="build/lib/jars">
  	    <include name="**/*.jar" />
  	 </fileset>
  	</path>
  	<property name="eclipse-project-libs" refid="eclipse-project-libs-path"/>
  	<script language="javascript"> <![CDATA[
  		importClass(java.io.File);
  		jars = project.getProperty("eclipse-project-libs").split(project.getProperty("path.separator"));
  		
  		cp = "";
  	    for (i=0; i< jars.length; i++) {
  	       cp += ' <classpathentry kind="lib" path="'+jars[i]+'"/>\n';
  		}
  		
  		cp += '</classpath>';
  	    
  		echo = project.createTask("echo");
  	    echo.setMessage(cp);
  		echo.setFile(new File(".classpath"));
  		echo.setAppend(true);
  	    echo.perform();	     
  	]]> </script>
    <mkdir dir=".settings" />
  </target>

  <pathconvert property="eclipse.project.name">
    <path path="${basedir}" />
    <regexpmapper from="^.*/([^/]+)$$" to="\1" handledirsep="yes" />
  </pathconvert>

  <!-- Clean Eclipse project description files -->
  <target name="clean-eclipse-files">
    <delete file=".project" />
    <delete file=".classpath" />
    <delete dir=".settings" />
  	<delete dir=".externalToolBuilders" />
  	<delete dir="build/eclipse-classes" />
  </target>

  <!-- Publish artifacts to Maven repositories -->
  <target name="mvn-install"
          depends="maven-declare-dependencies,artifacts,jar,sources-jar,javadoc-jar"
          description="Installs the artifacts in the Maven Local Repository">
          
    <!-- the parent -->
    <install pomFile="${build.dir}/${final.name}-parent.pom"
             file="${build.dir}/${final.name}-parent.pom"
             packaging="pom"/>

    <!-- the distribution -->
    <install pomFile="${build.dir}/${final.name}-dist.pom"
             file="${build.dir}/${final.name}-dist.pom"
             packaging="pom"/>
    <install pomFile="${build.dir}/${final.name}-dist.pom"
             file="${build.dir}/${final.name}-bin.tar.gz"
             packaging="tar.gz"
             classifier="bin"/>
    <install pomFile="${build.dir}/${final.name}-dist.pom"
             file="${build.dir}/${final.name}-src.tar.gz"
             packaging="tar.gz"
             classifier="src"/>
          
    <!-- the cassandra-thrift jar -->  
    <install pomFile="${build.dir}/${ant.project.name}-thrift-${version}.pom"
             file="${build.dir}/${ant.project.name}-thrift-${version}.jar"/>
    <install pomFile="${build.dir}/${ant.project.name}-thrift-${version}.pom"
             file="${build.dir}/${ant.project.name}-thrift-${version}-sources.jar"
             classifier="sources"/>
    <install pomFile="${build.dir}/${ant.project.name}-thrift-${version}.pom"
             file="${build.dir}/${ant.project.name}-thrift-${version}-javadoc.jar"
             classifier="javadoc"/>

    <!-- the cassandra-clientutil jar -->  
    <install pomFile="${build.dir}/${ant.project.name}-clientutil-${version}.pom"
             file="${build.dir}/${ant.project.name}-clientutil-${version}.jar"/>
    <install pomFile="${build.dir}/${ant.project.name}-clientutil-${version}.pom"
             file="${build.dir}/${ant.project.name}-clientutil-${version}-sources.jar"
             classifier="sources"/>
    <install pomFile="${build.dir}/${ant.project.name}-clientutil-${version}.pom"
             file="${build.dir}/${ant.project.name}-clientutil-${version}-javadoc.jar"
             classifier="javadoc"/>

    <!-- the cassandra-all jar -->
    <install pomFile="${build.dir}/${final.name}.pom"
             file="${build.dir}/${final.name}.jar"/>
    <install pomFile="${build.dir}/${final.name}.pom"
             file="${build.dir}/${final.name}-sources.jar"
             classifier="sources"/>
    <install pomFile="${build.dir}/${final.name}.pom"
             file="${build.dir}/${final.name}-javadoc.jar"
             classifier="javadoc"/>
  </target>

  <target name="publish"
          depends="mvn-install"
          if="release"
          description="Publishes the artifacts to the Maven repository">
          
    <!-- the parent -->
    <deploy pomFile="${build.dir}/${final.name}-parent.pom"
            file="${build.dir}/${final.name}-parent.pom"
            packaging="pom"/>

    <!-- the distribution -->
    <deploy pomFile="${build.dir}/${final.name}-dist.pom"
            file="${build.dir}/${final.name}-dist.pom"
            packaging="pom"/>
    <deploy pomFile="${build.dir}/${final.name}-dist.pom"
            file="${build.dir}/${final.name}-bin.tar.gz"
            packaging="tar.gz"
            classifier="bin"/>
    <deploy pomFile="${build.dir}/${final.name}-dist.pom"
            file="${build.dir}/${final.name}-src.tar.gz"
            packaging="tar.gz"
            classifier="src"/>
          
    <!-- the cassandra-thrift jar -->  
    <deploy pomFile="${build.dir}/${ant.project.name}-thrift-${version}.pom"
            file="${build.dir}/${ant.project.name}-thrift-${version}.jar"/>
    <deploy pomFile="${build.dir}/${ant.project.name}-thrift-${version}.pom"
            file="${build.dir}/${ant.project.name}-thrift-${version}-sources.jar"
            classifier="sources"/>
    <deploy pomFile="${build.dir}/${ant.project.name}-thrift-${version}.pom"
            file="${build.dir}/${ant.project.name}-thrift-${version}-javadoc.jar"
            classifier="javadoc"/>

    <!-- the cassandra-clientutil jar -->  
    <deploy pomFile="${build.dir}/${ant.project.name}-clientutil-${version}.pom"
            file="${build.dir}/${ant.project.name}-clientutil-${version}.jar"/>
    <deploy pomFile="${build.dir}/${ant.project.name}-clientutil-${version}.pom"
             file="${build.dir}/${ant.project.name}-clientutil-${version}-sources.jar"
             classifier="sources"/>
    <deploy pomFile="${build.dir}/${ant.project.name}-clientutil-${version}.pom"
             file="${build.dir}/${ant.project.name}-clientutil-${version}-javadoc.jar"
             classifier="javadoc"/>
    <!-- the cassandra-all jar -->
    <deploy pomFile="${build.dir}/${final.name}.pom"
            file="${build.dir}/${final.name}.jar"/>
    <deploy pomFile="${build.dir}/${final.name}.pom"
            file="${build.dir}/${final.name}-sources.jar"
            classifier="sources"/>
    <deploy pomFile="${build.dir}/${final.name}.pom"
            file="${build.dir}/${final.name}-javadoc.jar"
            classifier="javadoc"/>
  </target>
</project><|MERGE_RESOLUTION|>--- conflicted
+++ resolved
@@ -1109,13 +1109,8 @@
     </junit>
   </target>
 
-<<<<<<< HEAD
   <target name="test" depends="build-test" description="Execute unit tests">
-    <testmacro suitename="unit" inputdir="${test.unit.src}" timeout="${test.timeout}">
-=======
-  <target name="test" depends="build-test" description="Execute unit tests" >
     <testmacro suitename="unit" inputdir="${test.unit.src}" exclude="**/pig/*.java" timeout="${test.timeout}">
->>>>>>> b7137214
       <jvmarg value="-Dlegacy-sstable-root=${test.data}/legacy-sstables"/>
       <jvmarg value="-Dcorrupt-sstable-root=${test.data}/corrupt-sstables"/>
       <jvmarg value="-Dmigration-sstable-root=${test.data}/migration-sstables"/>
@@ -1128,11 +1123,7 @@
   </target>
     
   <target name="test-compression" depends="build-test" description="Execute unit tests with sstable compression enabled">
-<<<<<<< HEAD
-      <testmacro suitename="unit" inputdir="${test.unit.src}" timeout="${test.timeout}">
-=======
       <testmacro suitename="unit" inputdir="${test.unit.src}" exclude="**/pig/*.java" timeout="${test.timeout}">
->>>>>>> b7137214
       <jvmarg value="-Dlegacy-sstable-root=${test.data}/legacy-sstables"/>
       <jvmarg value="-Dcorrupt-sstable-root=${test.data}/corrupt-sstables"/>
       <jvmarg value="-Dmigration-sstable-root=${test.data}/migration-sstables"/>
